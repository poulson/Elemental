--- conflicted
+++ resolved
@@ -547,15 +547,9 @@
 
 // Gaussian
 // --------
-template<typename Field, Device Dev>
-void MakeGaussian
-( Matrix<Field, Dev>& A, Field mean=0, Base<Field> stddev=1 );
 template<typename Field>
 void MakeGaussian
 ( AbstractMatrix<Field>& A, Field mean=0, Base<Field> stddev=1 );
-<<<<<<< HEAD
-=======
-
 template<typename Field,Device Dev,
          typename=EnableIf<IsDeviceValidType<Field,Dev>>>
 void MakeGaussian
@@ -565,7 +559,6 @@
          typename=void>
 void MakeGaussian
 ( Matrix<Field,Dev>& A, Field mean=0, Base<Field> stddev=1 );
->>>>>>> 6c05b0de
 template<typename Field>
 void MakeGaussian
 ( AbstractDistMatrix<Field>& A, Field mean=0, Base<Field> stddev=1 );
@@ -573,13 +566,10 @@
 template<typename Field>
 void Gaussian
 ( AbstractMatrix<Field>& A, Int m, Int n,
-<<<<<<< HEAD
   Field mean=0, Base<Field> stddev=1 );
 template<typename Field, Device Dev>
 void Gaussian
 ( Matrix<Field, Dev>& A, Int m, Int n,
-=======
->>>>>>> 6c05b0de
   Field mean=0, Base<Field> stddev=1 );
 template<typename Field>
 void Gaussian
