--- conflicted
+++ resolved
@@ -6,11 +6,7 @@
    which can be found in the LICENSE file in the root directory, or at 
    http://opensource.org/licenses/BSD-2-Clause
 */
-<<<<<<< HEAD
-
-#pragma once
-=======
->>>>>>> a220d351
+
 #ifndef EL_IMPORTS_PMRRR_HPP
 #define EL_IMPORTS_PMRRR_HPP
 
