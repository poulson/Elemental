--- conflicted
+++ resolved
@@ -41,41 +41,34 @@
     void Detach();
 
 private:
+#if MPI_VERSION>=3 && defined(EL_USE_IBARRIER_FOR_AXPY)
+    static const Int 
+        DATA_TAG        =1, 
+        DATA_REQUEST_TAG=2, 
+        DATA_REPLY_TAG  =3;
+#else
     static const Int 
         DATA_TAG        =1, 
         EOM_TAG         =2, 
         DATA_REQUEST_TAG=3, 
         DATA_REPLY_TAG  =4;
-  
-//request object for polling on Issends
+#endif
+
+    //request object for polling on Issends
     bool attachedForLocalToGlobal_, attachedForGlobalToLocal_;
 
     DistMatrix<T,MC,MR>* localToGlobalMat_;
     const DistMatrix<T,MC,MR>* globalToLocalMat_;
 
-<<<<<<< HEAD
-#if MPI_VERSION>=3 && defined(EL_USE_NONBLOCKING_CONSENSUS)
+#if MPI_VERSION>=3 && defined(EL_USE_IBARRIER_FOR_AXPY)
 #else
     std::vector<bool> sentEomTo_, haveEomFrom_;
     std::vector<mpi::Request> eomSendRequests_;
-    // Check if we are done with this attachment's work
-    bool Finished();
-    // Progress functions
-    void UpdateRequestStatuses();
 #endif    
     
     std::vector<std::deque<bool>> 
         sendingData_, sendingRequest_, sendingReply_;
     std::vector<std::deque<mpi::Request>> 
-=======
-    vector<bool> sentEomTo_, haveEomFrom_;
-    vector<byte> recvVector_;
-    vector<mpi::Request> eomSendRequests_;
-
-    vector<deque<vector<byte>>> dataVectors_, requestVectors_, replyVectors_;
-    vector<deque<bool>> sendingData_, sendingRequest_, sendingReply_;
-    vector<deque<mpi::Request>> 
->>>>>>> dfd666e6
         dataSendRequests_, requestSendRequests_, replySendRequests_;
     
     std::vector<byte> recvVector_;
@@ -84,16 +77,20 @@
     
     byte sendDummy_, recvDummy_;
 
-#if MPI_VERSION>=3 && defined(EL_USE_NONBLOCKING_CONSENSUS)
+    // Progress functions
+#if MPI_VERSION>=3 && defined(EL_USE_IBARRIER_FOR_AXPY)
     bool ReturnRequestStatuses();
 #else
+    // Check if we are done with this attachment's work
+    bool Finished();
     void HandleEoms();
     void StartSendingEoms();
     void FinishSendingEoms();
+    void UpdateRequestStatuses();
 #endif
+
     Int ReadyForSend
     ( Int sendSize,
-<<<<<<< HEAD
       std::deque<std::vector<byte>>& sendVectors,
       std::deque<mpi::Request>& requests, 
       std::deque<bool>& requestStatuses );
@@ -103,11 +100,6 @@
 
     void AxpyLocalToGlobal( T alpha, const Matrix<T>& X, Int i, Int j );
     void AxpyGlobalToLocal( T alpha,       Matrix<T>& Y, Int i, Int j );
-=======
-      deque<vector<byte>>& sendVectors,
-      deque<mpi::Request>& requests, 
-      deque<bool>& requestStatuses );
->>>>>>> dfd666e6
 };
 
 } // namespace El
