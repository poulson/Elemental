/*
   Copyright (c) 2009-2016, Jack Poulson
   All rights reserved.

   This file is part of Elemental and is under the BSD 2-Clause License, 
   which can be found in the LICENSE file in the root directory, or at 
   http://opensource.org/licenses/BSD-2-Clause
*/
#ifndef EL_LATTICE_LLL_HPP
#define EL_LATTICE_LLL_HPP

// The implementations of Householder-based LLL in this file are extensions of
// the algorithm discussed in:
//
//   Ivan Morel, Damien Stehle, and Gilles Villard,
//   "H-LLL: Using Householder inside LLL",
//   ISSAC '09, July 28--31, 2009, Seoul, Republic of Korea.
//
// Note that there is a subtle bug in Algorithm 4 of the paper, as step 7
// involves setting k := max(k-1,2), which, in the case of zero indexing,
// becomes k := max(k-1,1). The second branch of the 'max' is only activated
// in the case where k=1 and is kept at this value despite having just 
// swapped b_0 and b_1. But this would imply that the 0'th column of the 
// Householder QR factorization is now incorrect, and so it must be refreshed.
// This implementation fixes said issue via a call to lll::HouseholderStep
// with k=0.
//
// Also, the following paper was consulted for more general factorization
// viewpoints:
//
// Dirk Wubben, Ronald Bohnke, Volker Kuhn, and Karl-Dirk Kammeyer,
// "MMSE-Based Lattice-Reduction for Near-ML Detection of MIMO Systems",
// ITG Workshop on Smart Antennas, pp. 106--113, 2004
//
// Future work will involve investigating blocked algorithms and/or 
// distributed-memory and/or GPU implementations.
//
// The seminal work on distributed-memory implementations of LLL is
//
//   G. Villard, "Parallel lattice basis reduction",
//   Papers from the International Symposium on Symbolic and algebraic
//   computation, 1992, pp. 269--277.
//
// The key idea is that, because only |R(i,i+1)/R(i,i)| <= 1/2 is required
// in order to achieve the optimality bound of the first column of the 
// reduced basis (noticed by Lenstra et al. in "Factoring polynomials with
// rational coefficients"), one can transition to an "all swaps" algorithm
// which alternates between swapping all possible (b_i,b_{i+1}) columns with
// odd and even coefficients. The result is then only weakly LLL reduced,
// but the parallel algorithm is greatly simplified. Furthermore, the QR
// factorization can easily be patched up with an independent Givens rotation
// for each swap.
//
// Henri Cohen's "A course in computational algebraic number theory" was also
// heavily consulted for extending LLL to support linearly-dependent columns
// (and its extension to computing integer kernels).
//
// Lastly, insights from the excellent survey paper
//
//   Damien Stehle, "Floating-Point LLL: Theoretical and Practical Aspects" 
//
// are slowly being incorporated.
//

namespace El {

namespace lll {

static Timer stepTimer, houseStepTimer,
       houseViewTimer, houseReflectTimer,
       applyHouseTimer, roundTimer,
       formSInvTimer, formQRTimer,
       applyGivensTimer, copyGivensTimer,
       formGivensTimer, colNormTimer,
       negateRowTimer, LLLTimer;

// Return the achieved delta and eta reduction properties
template<typename F>
std::pair<Base<F>,Base<F>>
Achieved
( const Matrix<F>& R,
  const LLLCtrl<Base<F>>& ctrl )
{
    DEBUG_ONLY(CSE cse("lll::Achieved"))
    typedef Base<F> Real;
    const Int m = R.Height();
    const Int n = R.Width();
    const Int minDim = Min(m,n);

    // Find the maximum delta such that
    //
    //   delta R(k,k)^2 <= R(k+1,k+1)^2 + |R(k,k+1)|^2
    //
    // for 0 <= k < Min(m,n)-1.
    //
    // TODO: Decide if m < n requires checking the k=m-1 case.
    //
    Matrix<F> z;
    Real delta = limits::Max<Real>();
    for( Int i=0; i<minDim-1; ++i )
    {
        const Real rho_i_i = R.GetRealPart(i,i);
        if( Abs(rho_i_i) <= ctrl.zeroTol )
            continue;
        const Real rho_i_ip1 = Abs(R.Get(i,i+1));
        const Real rho_ip1_ip1 = R.GetRealPart(i+1,i+1);

        const Real deltaBound =
          (rho_ip1_ip1*rho_ip1_ip1+rho_i_ip1*rho_i_ip1)/(rho_i_i*rho_i_i);
 
        delta = Min(delta,deltaBound);
    }

    // Ensure that, for all 0 <= l < Min(m,n) and l < k < n,
    //
    //    | R(l,k) | <= phi(F) eta R(l,l),
    //
    // unless a weak reduction was requested in which case k=l+1.
    //
    // TODO: Decide if m < n requires checking the k=m-1 case.
    //
    // NOTE: phi(F) is 1 for real F and sqrt(2) for complex F.
    //
    Real eta = 0;
    if( ctrl.variant == LLL_WEAK )
    {
        for( Int i=0; i<minDim-1; ++i )
        {
            const F rho_ii = R.Get(i,i);
            if( Abs(rho_ii) <= ctrl.zeroTol )
                continue;
            else
                eta = Max(eta,Abs(R.Get(i,i+1)/rho_ii));
        }
    }
    else
    {
        for( Int i=0; i<minDim-1; ++i )
        {
            const F rho_ii = R.Get(i,i);
            if( Abs(rho_ii) <= ctrl.zeroTol )
                continue;
            else
                for( Int j=i+1; j<n; ++j )
                    eta = Max(eta,Abs(R.Get(i,j)/rho_ii));
        }
    }
    eta /= ( IsComplex<F>::value ? Sqrt(Real(2)) : Real(1) );

    return std::make_pair(delta,eta);
}

// Return the log of the absolute value of the determinant of the lattice
// (the sum of the logs of the nonzero diagonal entries of R)
template<typename F>
Base<F> LogVolume( const Matrix<F>& R )
{
    DEBUG_ONLY(CSE cse("lll::LogVolume"))
    typedef Base<F> Real;
    const Int m = R.Height();
    const Int n = R.Width();
    const Int minDim = Min(m,n);

    Real logVol = 0;
    for( Int j=0; j<minDim; ++j )
    {
        Real rho_j_j = R.GetRealPart(j,j);
        if( rho_j_j > Real(0) )
            logVol += Log(rho_j_j);
    }
    return logVol;
}

} // namespace lll

} // namespace El

<<<<<<< HEAD
#include "El/lattice/LLL/Left.hpp"
#include "El/lattice/LLL/Right.hpp"
=======
#include <El/lattice/LLL/Left.hpp>
>>>>>>> 63c08ab6

namespace El {

template<typename Z, typename F>
LLLInfo<Base<F>> LLLWithQ
( Matrix<Z>& B,
  Matrix<Z>& U,
  Matrix<F>& QR,
  Matrix<F>& t,
  Matrix<Base<F>>& d,
  const LLLCtrl<Base<F>>& ctrl )
{
    DEBUG_ONLY(CSE cse("LLLWithQ"))
    typedef Base<F> Real;
    const Int n = B.Width();

    if( ctrl.jumpstart )
    {
        if( U.Height() != n || U.Width() != n )
            LogicError("U should have been n x n on input");
    }
    else
    {
        Identity( U, n, n ); 
    }

    if( ctrl.recursive && ctrl.cutoff < n )
        return RecursiveLLLWithQ( B, U, QR, t, d, ctrl );

    if( ctrl.delta < Real(1)/Real(2) )
        LogicError("delta is assumed to be at least 1/2");
    if( ctrl.eta <= Real(1)/Real(2) || ctrl.eta >= Sqrt(ctrl.delta) )
        LogicError
        ("eta=",ctrl.eta," should be in (1/2,sqrt(delta)=",
         Sqrt(ctrl.delta),")");

    Int firstSwap = n;
    if( ctrl.presort )
    {
        if( ctrl.jumpstart )
            LogicError("Cannot combine jumpstarting with presorting");
        QRCtrl<Base<Z>> qrCtrl;
        qrCtrl.smallestFirst = ctrl.smallestFirst;

        auto BCopy = B;
        Matrix<Z> tPre;
        Matrix<Base<Z>> dPre;
        Permutation Omega;
        // TODO: Add support for qr::ProxyHouseholder as well
        El::QR( BCopy, tPre, dPre, Omega, qrCtrl );
        Omega.PermuteCols( B );
        Omega.PermuteCols( U );

        // TODO: Do not use such a pessimistic lower bound
        firstSwap = 0;
    }

    const bool formU = true;
    LLLInfo<Real> info;
    if( ctrl.variant == LLL_DEEP_REDUCE )
        info = lll::LeftDeepReduceAlg( B, U, QR, t, d, formU, ctrl );
    else if( ctrl.variant == LLL_DEEP )
        return lll::LeftDeepAlg( B, U, QR, t, d, formU, ctrl );
    else if ( ctrl.rightLooking )
        return lll::RightAlg( B, U, QR, t, d, formU, ctrl );
    else
        info = lll::LeftAlg( B, U, QR, t, d, formU, ctrl );

    info.firstSwap = Min(info.firstSwap,firstSwap);
    return info;
}

template<typename Z, typename F>
LLLInfo<Base<F>> LLL
( Matrix<Z>& B,
  Matrix<Z>& U,
  Matrix<F>& R,
  const LLLCtrl<Base<F>>& ctrl )
{
    DEBUG_ONLY(CSE cse("LLL"))
    if( ctrl.jumpstart && ctrl.startCol > 0 )
        LogicError("Cannot jumpstart from this interface");
    typedef Base<F> Real;
    Matrix<F> t;
    Matrix<Real> d;
    auto info = LLLWithQ( B, U, R, t, d, ctrl );
    MakeTrapezoidal( UPPER, R );
    return info;
}

template<typename Z, typename F>
LLLInfo<Base<F>>
LLLWithQ
( Matrix<Z>& B,
  Matrix<F>& QR,
  Matrix<F>& t,
  Matrix<Base<F>>& d,
  const LLLCtrl<Base<F>>& ctrl )
{
    DEBUG_ONLY(CSE cse("LLLWithQ"))
    typedef Base<F> Real;
    const Int n = B.Width();
    if( ctrl.recursive && ctrl.cutoff < n )
        return RecursiveLLLWithQ( B, QR, t, d, ctrl );

    if( ctrl.delta < Real(1)/Real(2) )
        LogicError("delta is assumed to be at least 1/2");
    if( ctrl.eta <= Real(1)/Real(2) || ctrl.eta >= Sqrt(ctrl.delta) )
        LogicError
        ("eta=",ctrl.eta," should be in (1/2,sqrt(delta)=",
         Sqrt(ctrl.delta),")");

    Int firstSwap = n;
    if( ctrl.presort )
    {
        if( ctrl.jumpstart )
            LogicError("Cannot combine jumpstarting with presorting");

        QRCtrl<Base<Z>> qrCtrl;
        qrCtrl.smallestFirst = ctrl.smallestFirst;

        auto BCopy = B;
        Matrix<Z> tPre;
        Matrix<Base<Z>> dPre;
        Permutation Omega;
        // TODO: Add support for qr::ProxyHouseholder as well
        El::QR( BCopy, tPre, dPre, Omega, qrCtrl );
        Omega.PermuteCols( B );

        // TODO: Do not use such a pessimistic lower bound
        firstSwap = 0;
    }

    const bool formU = false;
    Matrix<Z> U;
    if( ctrl.variant == LLL_DEEP_REDUCE )
    {
        // Start with standard LLL
        auto infoReg = lll::LeftAlg( B, U, QR, t, d, formU, ctrl );
        firstSwap = Min(firstSwap,infoReg.firstSwap);

        // Move up from standard to deep
        auto ctrlMod( ctrl );
        ctrlMod.jumpstart = true;
        ctrlMod.startCol = 0;
        auto infoDeep = lll::LeftDeepAlg( B, U, QR, t, d, formU, ctrlMod ); 
        firstSwap = Min(firstSwap,infoDeep.firstSwap);

        // Move up from deep insertion to deep reduction
        auto infoDeepRed =
          lll::LeftDeepReduceAlg( B, U, QR, t, d, formU, ctrlMod ); 
        firstSwap = Min(firstSwap,infoDeepRed.firstSwap);

        infoDeepRed.numSwaps += infoReg.numSwaps + infoDeep.numSwaps;
        infoDeepRed.firstSwap = firstSwap;
        return infoDeepRed;
    }
    else if( ctrl.variant == LLL_DEEP )
    {
        // Start with standard LLL
        auto infoReg = lll::LeftAlg( B, U, QR, t, d, formU, ctrl );
        firstSwap = Min(firstSwap,infoReg.firstSwap);

        // Move from standard to deep insertion
        auto ctrlMod( ctrl );
        ctrlMod.jumpstart = true;
        ctrlMod.startCol = 0;
        auto infoDeep = lll::LeftDeepAlg( B, U, QR, t, d, formU, ctrlMod ); 
        firstSwap = Min(firstSwap,infoDeep.firstSwap);

        infoDeep.numSwaps += infoReg.numSwaps;
        infoDeep.firstSwap = firstSwap;
        return infoDeep;
    }
    else if ( ctrl.rightLooking )
        return lll::RightAlg( B, U, QR, t, d, formU, ctrl );
    else
        return lll::LeftAlg( B, U, QR, t, d, formU, ctrl );
}

template<typename Z, typename F>
LLLInfo<Base<F>>
LLL
( Matrix<Z>& B,
  Matrix<F>& R,
  const LLLCtrl<Base<F>>& ctrl )
{
    DEBUG_ONLY(CSE cse("LLL"))
    if( ctrl.jumpstart && ctrl.startCol > 0 )
        LogicError("Cannot jumpstart from this interface");
    typedef Base<F> Real;
    Matrix<F> t;
    Matrix<Real> d;
    auto info = LLLWithQ( B, R, t, d, ctrl );
    MakeTrapezoidal( UPPER, R );
    return info;
}

// Emulate the flavor of quicksort/mergesort by recursively splitting the 
// vectors in half, applying LLL to each half, and merging the halves
// by running LLL on the interwoven reduced basis vectors
// (notice that this should allow the highest levels to often run at a lower
//  precision since the reduced basis vectors are likely to be much smaller, 
//  especially with SVP challenge lattices).
//
// C.f. The analogue of Lehmer's version of Euclid's algorithm that Schnorr
// mentions at the end of "Progress on LLL and Lattice Reduction".
//
// NOTE: Until Complex<BigFloat> exists, we must have different implementations
//       for real and complex F

// TODO: Provide a way to display when changing precision without showing
//       all of the backtracks and deep insertions.

template<typename F>
bool IsInteger( const Matrix<F>& A )
{
    DEBUG_ONLY(CSE cse("IsInteger"))
    const Int m = A.Height();
    const Int n = A.Width();
    const F* ABuf = A.LockedBuffer();
    const Int ALDim = A.LDim();

    for( Int j=0; j<n; ++j ) 
        for( Int i=0; i<m; ++i )
            if( ABuf[i+j*ALDim] != Round(ABuf[i+j*ALDim]) )
                return false;
    return true;
}

namespace lll {

template<typename Z, typename F, typename RealZLower, typename RealLower>
LLLInfo<RealLower>
LowerPrecisionMerge
( const Matrix<Z>& CL,
  const Matrix<Z>& CR,
        Matrix<Z>& B,
        Matrix<Z>& U,
        Matrix<F>& QR,
        Matrix<F>& t,
        Matrix<Base<F>>& d,
        bool maintainU,
  const LLLCtrl<Base<F>>& ctrl )
{
    DEBUG_ONLY(CSE cse("lll::LowerPrecisionMerge"))
    typedef ConvertBase<F,RealLower> FLower;
    typedef ConvertBase<Z,RealZLower> ZLower;
    const string typeStringF = TypeName<RealLower>();
    const string typeStringZ = TypeName<RealZLower>();

    const Int n = B.Width();
    const Int firstHalf = n-(n/2);

    if( ctrl.progress || ctrl.time )
    {
        Output("  Dropping B  to " + typeStringZ);
        Output("  Dropping QR to " + typeStringF);
    }
    Matrix<ZLower> BLower;
    BLower.Resize( B.Height(), n );
    
    // Interleave CL and CR to reform B before running LLL again
    // NOTE: This does not seem to make a substantial difference
    for( Int jSub=0; jSub<n/2; ++jSub )
    {
        auto cL = CL( ALL, IR(jSub) );
        auto cR = CR( ALL, IR(jSub) );
        auto bL = BLower( ALL, IR(2*jSub) );
        auto bR = BLower( ALL, IR(2*jSub+1) );
        Copy( cL, bL );
        Copy( cR, bR );
    }
    if( firstHalf > n/2 )
    {
        auto cL = CL( ALL, IR(firstHalf-1) );
        auto bL = BLower( ALL, IR(n-1) );
        Copy( cL, bL );
    }
    
    LLLCtrl<RealLower> ctrlLower( ctrl );
    ctrlLower.recursive = false;
    RealLower eps = limits::Epsilon<RealLower>();
    RealLower minEta = RealLower(1)/RealLower(2)+Pow(eps,RealLower(0.9));
    ctrlLower.eta = Max(minEta,ctrlLower.eta);
    Timer timer;
    Matrix<FLower> QRLower;
    if( ctrl.time )
        timer.Start();
    LLLInfo<RealLower> infoLower;
    Matrix<ZLower> UNewLower;
    Matrix<FLower> tLower;
    Matrix<RealLower> dLower;
    if( maintainU )
        infoLower =
          LLLWithQ( BLower, UNewLower, QRLower, tLower, dLower, ctrlLower );
    else
        infoLower =
          LLLWithQ( BLower, QRLower, tLower, dLower, ctrlLower );
    if( ctrl.time )
        Output("  (" + typeStringZ + "," + typeStringF + ") LLL took ",timer.Stop()," seconds");
    Copy( BLower, B );
    Copy( QRLower, QR );
    Copy( tLower, t );
    Copy( dLower, d );

    if( maintainU )
    {
        Matrix<Z> UNew;
        Copy( UNewLower, UNew );
        auto UCopy( U );
        Gemm( NORMAL, NORMAL, Z(1), UCopy, UNew, Z(0), U );
    }

    return infoLower;
}

template<typename Z, typename F, typename RealLower>
bool TryLowerPrecisionMerge
( const Matrix<Z>& CL,
  const Matrix<Z>& CR,
        Matrix<Z>& B,
        Matrix<Z>& U,
        Matrix<F>& QR,
        Matrix<F>& t,
        Matrix<Base<F>>& d,
        bool maintainU,
  const LLLCtrl<Base<F>>& ctrl,
        unsigned neededPrec,
        LLLInfo<Base<F>>& info )
{
    bool succeeded = false;
    if( MantissaIsLonger<Base<Z>,RealLower>::value &&
        MantissaBits<RealLower>::value >= neededPrec )
    {
        try
        {
            if (MantissaIsLonger<F,RealLower>::value)
            {
                info = LowerPrecisionMerge<Z,F,RealLower,RealLower>
                  ( CL, CR, B, U, QR, t, d, maintainU, ctrl );
            }
            else
            {
                info = LowerPrecisionMerge<Z,F,RealLower,F>
                  ( CL, CR, B, U, QR, t, d, maintainU, ctrl );
            }
            succeeded = true;
        }
        catch( std::exception& e )
        { Output("e.what()=",e.what()); }
    }
    return succeeded;
}

#ifdef EL_HAVE_MPC
template<typename Z,typename F>
bool TryLowerPrecisionBigFloatMerge
( const Matrix<Z>& CL,
  const Matrix<Z>& CR,
        Matrix<Z>& B,
        Matrix<Z>& U,
        Matrix<F>& QR,
        Matrix<F>& t,
        Matrix<Base<F>>& d,
        bool maintainU,
  const LLLCtrl<Base<F>>& ctrl,
        unsigned neededPrec,
        LLLInfo<Base<F>>& info )
{
    bool succeeded = false;
    if( !IsFixedPrecision<Base<F>>::value )
    {
        // Only move down to a lower-precision MPFR type if the jump is
        // substantial. The current value has been naively chosen.
        const mpfr_prec_t minPrecDiff = 32;
        mpfr_prec_t inputPrec = mpc::Precision();
        if( neededPrec <= inputPrec-minPrecDiff )
        {
            mpc::SetPrecision( neededPrec );
            try
            {
                info = LowerPrecisionMerge<Z,F,BigFloat,F>
                  ( CL, CR, B, U, QR, t, d, maintainU, ctrl );
                succeeded = true;
            }
            catch( std::exception& e )
            {
                Output("e.what()=",e.what());
            }
            mpc::SetPrecision( inputPrec );
        }
    }
    return succeeded;
}
#endif

template<typename ZReal, typename Real>
LLLInfo<Real>
RecursiveHelper
( Matrix<ZReal>& B,
  Matrix<ZReal>& U,
  Matrix<Real>& QR,
  Matrix<Real>& t,
  Matrix<Real>& d,
  Int numShuffles,
  bool maintainU,
  const LLLCtrl<Real>& ctrl )
{
    DEBUG_ONLY(CSE cse("lll::RecursiveHelper"))

    typedef Real F;
    typedef ZReal Z;
    const Int n = B.Width();
    if( n < ctrl.cutoff )
    {
        auto ctrlMod( ctrl );
        ctrlMod.recursive = false;
        if( maintainU )
            return LLLWithQ( B, U, QR, t, d, ctrlMod );
        else
            return LLLWithQ( B, QR, t, d, ctrlMod );
    }
    Timer timer;

    LLLInfo<Real> info;
    info.numSwaps = 0;
    // NOTE: We can assume that the following lower bound should essentially
    //       always be tight.
    info.firstSwap = 0;
    for( Int shuffle=0; shuffle<=numShuffles; ++shuffle )
    {
        if( ctrl.progress || ctrl.time )
            Output("Shuffle=",shuffle);
        auto C( B ); 

        const Int firstHalf = n-(n/2);
        Range<Int> indL(0,firstHalf), indR(firstHalf,n);
        auto CL = C( ALL, indL );
        auto CR = C( ALL, indR );

        double leftTime;
        if( ctrl.time )
            timer.Start();
        LLLInfo<Real> leftInfo;
        if( maintainU )
        {
            Matrix<Z> ULNew;
            Matrix<F> QRL, tL;
            Matrix<Real> dL;
            leftInfo = RecursiveLLLWithQ( CL, ULNew, QRL, tL, dL, ctrl );

            auto UL = U( ALL, indL );
            auto ULCopy( UL );
            Gemm( NORMAL, NORMAL, Z(1), ULCopy, ULNew, Z(0), UL );
        }
        else
        {
            Matrix<F> QRL, tL;
            Matrix<Real> dL;
            leftInfo = RecursiveLLLWithQ( CL, QRL, tL, dL, ctrl ); 
        }
        if( ctrl.time )
        {
            leftTime = timer.Stop(); 
            timer.Start();
        }

        double rightTime;
        LLLInfo<Real> rightInfo;
        if( maintainU )
        {
            Matrix<Z> URNew;
            Matrix<F> QRR, tR;
            Matrix<Real> dR;
            rightInfo = RecursiveLLLWithQ( CR, URNew, QRR, tR, dR, ctrl );

            auto UR = U( ALL, indR );
            auto URCopy( UR );
            Gemm( NORMAL, NORMAL, Z(1), URCopy, URNew, Z(0), UR );
        }
        else
        {
            Matrix<F> QRR, tR;
            Matrix<Real> dR;
            rightInfo = RecursiveLLLWithQ( CR, QRR, tR, dR, ctrl );
        }
        if( ctrl.time )
            rightTime = timer.Stop();

        info.numSwaps += leftInfo.numSwaps + rightInfo.numSwaps;
        if( ctrl.progress || ctrl.time )
        {
            Output("n=",n);
            Output("  left swaps=",leftInfo.numSwaps);
            Output("  right swaps=",rightInfo.numSwaps);
        }
        if( ctrl.time )
        {
            Output("  left time:  ",leftTime," seconds");
            Output("  right time: ",rightTime," seconds");
        }

        const bool isInteger = IsInteger( C );

        bool succeeded = false;
        Int numPrevSwaps = info.numSwaps;
        if( isInteger )
        {
			// Can we use QR for this without recomputing norms?
			Matrix<F> CLF;
			Copy(CL, CLF);
			Matrix<F> CRF;
			Copy(CR, CRF);
			const Real CLOneNorm = OneNorm( CLF );
			const Real CROneNorm = OneNorm( CRF );
			const Real CLMaxNorm = MaxNorm( CLF );
			const Real CRMaxNorm = MaxNorm( CRF );
            //const ZReal CLOneNorm = OneNorm( CL );
            //const ZReal CROneNorm = OneNorm( CR );
            //const ZReal CLMaxNorm = MaxNorm( CL );
            //const ZReal CRMaxNorm = MaxNorm( CR );
			// TODO: Incorporate norm of U if maintaining U
            if( ctrl.progress )
            {
			    Output("  || C_L ||_1 = ",CLOneNorm);
                Output("  || C_R ||_1 = ",CROneNorm);
                Output("  || C_L ||_max = ",CLMaxNorm);
                Output("  || C_R ||_max = ",CRMaxNorm);
            }
			const Real COneNorm = Max(CLOneNorm,CROneNorm);
			const Real fudge = ctrl.precisionFudge; // TODO: Make tunable
			const unsigned neededPrec = unsigned(Ceil(Log2(COneNorm)*fudge));
			if( ctrl.progress || ctrl.time )
			{
				Output("  || C ||_1 = ",COneNorm);
				Output("  Needed precision: ",neededPrec);
			}

            succeeded = TryLowerPrecisionMerge<Z,F,float>
              ( CL, CR, B, U, QR, t, d, maintainU, ctrl, neededPrec, info );
            if( !succeeded )
                succeeded = TryLowerPrecisionMerge<Z,F,double>
                  ( CL, CR, B, U, QR, t, d, maintainU, ctrl, neededPrec, info );
#ifdef EL_HAVE_QD
            if( !succeeded )
                succeeded = TryLowerPrecisionMerge<Z,F,DoubleDouble>
                  ( CL, CR, B, U, QR, t, d, maintainU, ctrl, neededPrec, info );
            if( !succeeded )
                succeeded = TryLowerPrecisionMerge<Z,F,QuadDouble>
                  ( CL, CR, B, U, QR, t, d, maintainU, ctrl, neededPrec, info );
#elif defined(EL_HAVE_QUAD)
            if( !succeeded )
                succeeded = TryLowerPrecisionMerge<Z,F,Quad>
                  ( CL, CR, B, U, QR, t, d, maintainU, ctrl, neededPrec, info );
#endif
#ifdef EL_HAVE_MPC
            if( !succeeded )
                succeeded = TryLowerPrecisionBigFloatMerge<Z,F>
                  ( CL, CR, B, U, QR, t, d, maintainU, ctrl, neededPrec, info );
#endif

            if( succeeded )
                info.numSwaps += numPrevSwaps;
        }
        // TODO: Allow for dropping with non-integer coefficients?

        if( !succeeded )
        {        
            // Interleave CL and CR to reform B before running LLL again
            for( Int jSub=0; jSub<n/2; ++jSub )
            {
                auto cL = CL( ALL, IR(jSub) );
                auto cR = CR( ALL, IR(jSub) ); 
                auto bL = B( ALL, IR(2*jSub) );
                auto bR = B( ALL, IR(2*jSub+1) );
                bL = cL;
                bR = cR;
            }
            if( firstHalf > n/2 )
            {
                auto cL = CL( ALL, IR(firstHalf-1) );
                auto bL = B( ALL, IR(n-1) ); 
                bL = cL;
            }
            
            auto ctrlMod( ctrl );
            ctrlMod.jumpstart = true;
            ctrlMod.startCol = 0;
            ctrlMod.recursive = false;
            if( maintainU )
            {
                auto UCopy( U );
                auto UL = U( ALL, indL );
                auto UR = U( ALL, indR );
                auto UCopyL = UCopy( ALL, indL );
                auto UCopyR = UCopy( ALL, indR );
                for( Int jSub=0; jSub<n/2; ++jSub )
                {
                    auto uCopyL = UCopyL( ALL, IR(jSub) );
                    auto uCopyR = UCopyR( ALL, IR(jSub) );
                    auto uL = UL( ALL, IR(2*jSub) );
                    auto uR = UR( ALL, IR(2*jSub+1) );
                    uL = uCopyL;
                    uR = uCopyR;
                }
                if( firstHalf > n/2 )
                {
                    auto uCopyL = UCopyL( ALL, IR(firstHalf-1) );
                    auto uL = U( ALL, IR(n-1) );
                    uL = uCopyL;
                }
                
                info = LLLWithQ( B, U, QR, t, d, ctrlMod );
            }
            else
            {
                info = LLLWithQ( B, QR, t, d, ctrlMod );
            }
            info.numSwaps += numPrevSwaps;
        }
    }
    return info;
}

// Same as the above, but with the Complex<BigFloat> datatype avoided
template<typename Real>
LLLInfo<Real>
RecursiveHelper
( Matrix<Complex<Real>>& B,
  Matrix<Complex<Real>>& U,
  Matrix<Complex<Real>>& QR,
  Matrix<Complex<Real>>& t,
  Matrix<Real>& d,
  Int numShuffles,
  bool maintainU,
  const LLLCtrl<Real>& ctrl )
{
    DEBUG_ONLY(CSE cse("lll::RecursiveHelper"))

    typedef Complex<Real> F;
    const Int n = B.Width();
    if( n < ctrl.cutoff )
    {
        auto ctrlMod( ctrl );
        ctrlMod.recursive = false;
        if( maintainU )
            return LLLWithQ( B, U, QR, t, d, ctrlMod );
        else
            return LLLWithQ( B, QR, t, d, ctrlMod );
    }
    Timer timer;

    LLLInfo<Real> info;
    info.numSwaps = 0;
    // NOTE: We can assume that the following lower bound should essentially
    //       always be tight.
    info.firstSwap = 0;
    for( Int shuffle=0; shuffle<=numShuffles; ++shuffle )
    {
        if( ctrl.progress || ctrl.time )
            Output("Shuffle=",shuffle);
        auto C( B ); 

        const Int firstHalf = n-(n/2);
        Range<Int> indL(0,firstHalf), indR(firstHalf,n);
        auto CL = C( ALL, indL );
        auto CR = C( ALL, indR );

        double leftTime;
        if( ctrl.time )
            timer.Start();
        LLLInfo<Real> leftInfo;
        if( maintainU )
        {
            Matrix<F> ULNew, QRL, tL;
            Matrix<Real> dL;
            leftInfo = RecursiveLLLWithQ( CL, ULNew, QRL, tL, dL, ctrl );

            auto UL = U( ALL, indL );
            auto ULCopy( UL );
            Gemm( NORMAL, NORMAL, F(1), ULCopy, ULNew, F(0), UL );
        }
        else
        {
            Matrix<F> QRL, tL;
            Matrix<Real> dL;
            leftInfo = RecursiveLLLWithQ( CL, QRL, tL, dL, ctrl );
        }
        if( ctrl.time )
        {
            leftTime = timer.Stop();
            timer.Start();
        }

        double rightTime;
        LLLInfo<Real> rightInfo;
        if( maintainU )
        {
            Matrix<F> URNew, QRR, tR;
            Matrix<Real> dR;
            rightInfo = RecursiveLLLWithQ( CR, URNew, QRR, tR, dR, ctrl );

            auto UR = U( ALL, indR );
            auto URCopy( UR );
            Gemm( NORMAL, NORMAL, F(1), URCopy, URNew, F(0), UR );
        }
        else
        {
            Matrix<F> QRR, tR;
            Matrix<Real> dR;
            rightInfo = RecursiveLLLWithQ( CR, QRR, tR, dR, ctrl );
        }
        if( ctrl.time )
            rightTime = timer.Stop();

        info.numSwaps += leftInfo.numSwaps + rightInfo.numSwaps;
        if( ctrl.progress || ctrl.time )
        {
            Output("n=",n);
            Output("  left swaps=",leftInfo.numSwaps);
            Output("  right swaps=",rightInfo.numSwaps);
        }
        if( ctrl.time )
        {
            Output("  left time:  ",leftTime," seconds");
            Output("  right time: ",rightTime," seconds");
        }

        const bool isInteger = IsInteger( C );

        bool succeeded = false;
        Int numPrevSwaps = info.numSwaps;
        if( isInteger )
        {
            // TODO: Incorporate U norm
            const Real CLOneNorm = OneNorm( CL );
            const Real CROneNorm = OneNorm( CR );
            const Real CLMaxNorm = MaxNorm( CL );
            const Real CRMaxNorm = MaxNorm( CR );
            if( ctrl.progress )
            {
                Output("  || C_L ||_1 = ",CLOneNorm);
                Output("  || C_R ||_1 = ",CROneNorm);
                Output("  || C_L ||_max = ",CLMaxNorm);
                Output("  || C_R ||_max = ",CRMaxNorm);
            }

            const Real COneNorm = Max(CLOneNorm,CROneNorm);
            const Real fudge = 2; // TODO: Make tunable
            const unsigned neededPrec = unsigned(Ceil(Log2(COneNorm)*fudge));
            if( ctrl.progress || ctrl.time )
            {
                Output("  || C ||_1 = ",COneNorm);
                Output("  Needed precision: ",neededPrec);
            }

            succeeded = TryLowerPrecisionMerge<float>
              ( CL, CR, B, U, QR, t, d, maintainU, ctrl, neededPrec, info );
            if( !succeeded )
                succeeded = TryLowerPrecisionMerge<double>
                  ( CL, CR, B, U, QR, t, d, maintainU, ctrl, neededPrec, info );
            // There is not yet support for Complex<{Quad,Double}Double>
#ifdef EL_HAVE_QUAD
            if( !succeeded )
                succeeded = TryLowerPrecisionMerge<Quad>
                  ( CL, CR, B, U, QR, t, d, maintainU, ctrl, neededPrec, info );
#endif

            if( succeeded )
                info.numSwaps += numPrevSwaps;
        }
        // TODO: Allow for dropping with non-integer coefficients?

        if( !succeeded )
        {            
            // Interleave CL and CR to reform B before running LLL again
            for( Int jSub=0; jSub<n/2; ++jSub )
            {
                auto cL = CL( ALL, IR(jSub) );
                auto cR = CR( ALL, IR(jSub) ); 
                auto bL = B( ALL, IR(2*jSub) );
                auto bR = B( ALL, IR(2*jSub+1) );
                bL = cL;
                bR = cR;
            }
            if( firstHalf > n/2 )
            {
                auto cL = CL( ALL, IR(firstHalf-1) );
                auto bL = B( ALL, IR(n-1) ); 
                bL = cL;
            }
            
            auto ctrlMod( ctrl );
            ctrlMod.jumpstart = true;
            ctrlMod.startCol = 0;
            ctrlMod.recursive = false;
            if( maintainU )
            {
                auto UCopy( U );
                auto UL = U( ALL, indL );
                auto UR = U( ALL, indR );
                auto UCopyL = UCopy( ALL, indL );
                auto UCopyR = UCopy( ALL, indR );
                for( Int jSub=0; jSub<n/2; ++jSub )
                {
                    auto uCopyL = UCopyL( ALL, IR(jSub) );
                    auto uCopyR = UCopyR( ALL, IR(jSub) );
                    auto uL = UL( ALL, IR(2*jSub) );
                    auto uR = UR( ALL, IR(2*jSub+1) );
                    uL = uCopyL;
                    uR = uCopyR;
                }
                if( firstHalf > n/2 )
                {
                    auto uCopyL = UCopyL( ALL, IR(firstHalf-1) );
                    auto uL = U( ALL, IR(n-1) );
                    uL = uCopyL;
                }

                info = LLLWithQ( B, U, QR, t, d, ctrlMod );
            }
            else
            {
                info = LLLWithQ( B, QR, t, d, ctrlMod );
            }
            info.numSwaps += numPrevSwaps;
        }
    }
    return info;
}

} // namespace lll

template<typename Z, typename F>
LLLInfo<Base<F>>
RecursiveLLLWithQ
( Matrix<Z>& B,
  Matrix<F>& QR,
  Matrix<F>& t,
  Matrix<Base<F>>& d,
  const LLLCtrl<Base<F>>& ctrl )
{
    DEBUG_ONLY(CSE cse("RecursiveLLLWithQ"))
    if( ctrl.jumpstart && ctrl.startCol > 0 )
        Output("Warning: Recursive LLL ignores jumpstarts");
    auto ctrlMod( ctrl );
    ctrlMod.jumpstart = false;

    // TODO: Make this runtime-tunable
    Int numShuffles = 1;
    Matrix<Z> U;
    bool maintainU=false;
    return
      lll::RecursiveHelper( B, U, QR, t, d, numShuffles, maintainU, ctrlMod );
}

template<typename Z, typename F>
LLLInfo<Base<F>>
RecursiveLLLWithQ
( Matrix<Z>& B,
  Matrix<Z>& U,
  Matrix<F>& QR,
  Matrix<F>& t,
  Matrix<Base<F>>& d,
  const LLLCtrl<Base<F>>& ctrl )
{
    DEBUG_ONLY(CSE cse("RecursiveLLL"))
    if( ctrl.jumpstart && ctrl.startCol > 0 )
        Output("Warning: Recursive LLL ignores jumpstarts");
    auto ctrlMod( ctrl );
    ctrlMod.jumpstart = false;

    // TODO: Make this runtime-tunable
    Int numShuffles = 1;
    bool maintainU=true;
    return lll::RecursiveHelper
      ( B, U, QR, t, d, numShuffles, maintainU, ctrlMod );
}

template<typename Z, typename F>
LLLInfo<Base<F>>
LLL
( Matrix<Z>& B,
  const LLLCtrl<Base<F>>& ctrl )
{
    DEBUG_ONLY(CSE cse("LLL"))
    if( ctrl.jumpstart && ctrl.startCol > 0 )
        LogicError("Cannot jumpstart LLL from this interface");
    Matrix<F> R;
    return LLL( B, R, ctrl );
}

template<typename Z>
void DeepColSwap( Matrix<Z>& B, Int i, Int k )
{
    const Int m = B.Height();
    auto bi = B( ALL, IR(i) );
    auto bk = B( ALL, IR(k) );
    auto bkCopy( bk );

    Z* BBuf = B.Buffer();
    const Int BLDim = B.LDim();
    for( Int l=k-1; l>=i; --l )
        blas::Copy( m, &BBuf[l*BLDim], 1, &BBuf[(l+1)*BLDim], 1 );

    bi = bkCopy;
}

template<typename Z>
void DeepRowSwap( Matrix<Z>& B, Int i, Int k )
{
    const Int n = B.Width();
    auto bi = B( IR(i), ALL );
    auto bk = B( IR(k), ALL );
    auto bkCopy( bk );

    Z* BBuf = B.Buffer();
    const Int BLDim = B.LDim();
    for( Int l=k-1; l>=i; --l )
        blas::Copy( n, &BBuf[l], BLDim, &BBuf[l+1], BLDim );

    bi = bkCopy;
}

} // namespace El

#endif // ifndef EL_LATTICE_LLL_HPP<|MERGE_RESOLUTION|>--- conflicted
+++ resolved
@@ -175,12 +175,7 @@
 
 } // namespace El
 
-<<<<<<< HEAD
-#include "El/lattice/LLL/Left.hpp"
-#include "El/lattice/LLL/Right.hpp"
-=======
 #include <El/lattice/LLL/Left.hpp>
->>>>>>> 63c08ab6
 
 namespace El {
 
