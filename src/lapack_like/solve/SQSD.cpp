--- conflicted
+++ resolved
@@ -49,13 +49,8 @@
         Matrix<Field>& B,
   const SQSDCtrl<Base<Field>>& ctrl )
 {
-<<<<<<< HEAD
-    EL_DEBUG_CSE
-    typedef Base<F> Real;
-=======
-    DEBUG_CSE
+    EL_DEBUG_CSE
     typedef Base<Field> Real;
->>>>>>> 2da6f94e
     if( !ctrl.canOverwrite )
     {
         auto ACopy( A );
@@ -147,13 +142,8 @@
         DistMultiVec<Field>& B,
   const SQSDCtrl<Base<Field>>& ctrl )
 {
-<<<<<<< HEAD
-    EL_DEBUG_CSE
-    typedef Base<F> Real;
-=======
-    DEBUG_CSE
+    EL_DEBUG_CSE
     typedef Base<Field> Real;
->>>>>>> 2da6f94e
     if( !ctrl.canOverwrite )
     {
         auto ACopy( A );
