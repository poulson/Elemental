/*
   Copyright (c) 2009-2015, Jack Poulson
   All rights reserved.

   This file is part of Elemental and is under the BSD 2-Clause License, 
   which can be found in the LICENSE file in the root directory, or at 
   http://opensource.org/licenses/BSD-2-Clause
*/
#include "El.hpp"

namespace El {

namespace {

template<typename T>
inline void PermuteCols
(       AbstractDistMatrix<T>& A,
  const PermutationMeta& oldMeta,
  bool inverse=false )
{
    DEBUG_ONLY(
      CSE cse("PermuteCols");
      if( A.RowComm() != oldMeta.comm )
          LogicError("Invalid communicator in metadata");
      if( A.RowAlign() != oldMeta.align )
          LogicError("Invalid alignment in metadata");
    )
    if( A.Height() == 0 || A.Width() == 0 || !A.Participating() )
        return;

    T* ABuf = A.Buffer();
    const Int ALDim = A.LDim();

    const Int localHeight = A.LocalHeight();
    PermutationMeta meta = oldMeta;
    meta.ScaleUp( localHeight );

    if( inverse )
    {
        // Fill vectors with the send data
        auto offsets = meta.recvDispls;
        const int totalSend = meta.TotalRecv();
        vector<T> sendData;
        FastResize( sendData, mpi::Pad(totalSend) );
        const int numSends = meta.recvIdx.size();
        for( int send=0; send<numSends; ++send )
        {
            const int jLoc = meta.recvIdx[send];
            const int rank = meta.recvRanks[send];
            MemCopy( &sendData[offsets[rank]], &ABuf[jLoc*ALDim], localHeight );
            offsets[rank] += localHeight;
        }

        // Communicate all pivot rows
        const int totalRecv = meta.TotalSend();
        vector<T> recvData;
        FastResize( recvData, mpi::Pad(totalRecv) );
        mpi::AllToAll
        ( sendData.data(), meta.recvCounts.data(), meta.recvDispls.data(),
          recvData.data(), meta.sendCounts.data(), meta.sendDispls.data(),
          meta.comm );

        // Unpack the recv data
        offsets = meta.sendDispls;
        const int numRecvs = meta.sendIdx.size();
        for( int recv=0; recv<numRecvs; ++recv )
        {
            const int jLoc = meta.sendIdx[recv];
            const int rank = meta.sendRanks[recv];
            MemCopy( &ABuf[jLoc*ALDim], &recvData[offsets[rank]], localHeight );
            offsets[rank] += localHeight;
        }
    }
    else
    {
        // Fill vectors with the send data
        auto offsets = meta.sendDispls;
        const int totalSend = meta.TotalSend();
        vector<T> sendData;
        FastResize( sendData, mpi::Pad(totalSend) );
        const int numSends = meta.sendIdx.size();
        for( int send=0; send<numSends; ++send )
        {
            const int jLoc = meta.sendIdx[send];
            const int rank = meta.sendRanks[send];
            MemCopy( &sendData[offsets[rank]], &ABuf[jLoc*ALDim], localHeight );
            offsets[rank] += localHeight;
        }

        // Communicate all pivot rows
        const int totalRecv = meta.TotalRecv();
        vector<T> recvData;
        FastResize( recvData, mpi::Pad(totalRecv) );
        mpi::AllToAll
        ( sendData.data(), meta.sendCounts.data(), meta.sendDispls.data(),
          recvData.data(), meta.recvCounts.data(), meta.recvDispls.data(),
          meta.comm );

        // Unpack the recv data
        offsets = meta.recvDispls;
        const int numRecvs = meta.recvIdx.size();
        for( int recv=0; recv<numRecvs; ++recv )
        {
            const int jLoc = meta.recvIdx[recv];
            const int rank = meta.recvRanks[recv];
            MemCopy( &ABuf[jLoc*ALDim], &recvData[offsets[rank]], localHeight );
            offsets[rank] += localHeight;
        }
    }
}

template<typename T>
inline void PermuteRows
(       AbstractDistMatrix<T>& A,
  const PermutationMeta& oldMeta,
  bool inverse=false )
{
    DEBUG_ONLY(
      CSE cse("PermuteRows");
      if( A.ColComm() != oldMeta.comm )
          LogicError("Invalid communicator in metadata");
      if( A.ColAlign() != oldMeta.align )
          LogicError("Invalid alignment in metadata");
    )
    if( A.Height() == 0 || A.Width() == 0 || !A.Participating() )
        return;

    T* ABuf = A.Buffer();
    const Int ALDim = A.LDim();

    const Int localWidth = A.LocalWidth();
    PermutationMeta meta = oldMeta;
    meta.ScaleUp( localWidth );

    if( inverse )
    {
        // Fill vectors with the send data
        auto offsets = meta.recvDispls;
        const int totalSend = meta.TotalRecv();
        vector<T> sendData;
        FastResize( sendData, mpi::Pad(totalSend) );
        const int numSends = meta.recvIdx.size();
        for( int send=0; send<numSends; ++send )
        {
            const int iLoc = meta.recvIdx[send];
            const int rank = meta.recvRanks[send];

            StridedMemCopy
            ( &sendData[offsets[rank]], 1, &ABuf[iLoc], ALDim, localWidth );
            offsets[rank] += localWidth;
        }

        // Communicate all pivot rows
        const int totalRecv = meta.TotalSend();
        vector<T> recvData;
        FastResize( recvData, mpi::Pad(totalRecv) );
        mpi::AllToAll
        ( sendData.data(), meta.recvCounts.data(), meta.recvDispls.data(),
          recvData.data(), meta.sendCounts.data(), meta.sendDispls.data(),
          meta.comm );

        // Unpack the recv data
        offsets = meta.sendDispls;
        const int numRecvs = meta.sendIdx.size();
        for( int recv=0; recv<numRecvs; ++recv )
        {
            const int iLoc = meta.sendIdx[recv];
            const int rank = meta.sendRanks[recv];
            StridedMemCopy
            ( &ABuf[iLoc], ALDim, &recvData[offsets[rank]], 1,localWidth );
            offsets[rank] += localWidth;
        }
    }
    else
    {
        // Fill vectors with the send data
        auto offsets = meta.sendDispls;
        const int totalSend = meta.TotalSend();
        vector<T> sendData;
        FastResize( sendData, mpi::Pad(totalSend) );
        const int numSends = meta.sendIdx.size();
        for( int send=0; send<numSends; ++send )
        {
            const int iLoc = meta.sendIdx[send];
            const int rank = meta.sendRanks[send];

            StridedMemCopy
            ( &sendData[offsets[rank]], 1, &ABuf[iLoc], ALDim, localWidth );
            offsets[rank] += localWidth;
        }

        // Communicate all pivot rows
        const int totalRecv = meta.TotalRecv();
        vector<T> recvData;
        FastResize( recvData, mpi::Pad(totalRecv) );
        mpi::AllToAll
        ( sendData.data(), meta.sendCounts.data(), meta.sendDispls.data(),
          recvData.data(), meta.recvCounts.data(), meta.recvDispls.data(),
          meta.comm );

        // Unpack the recv data
        offsets = meta.recvDispls;
        const int numRecvs = meta.recvIdx.size();
        for( int recv=0; recv<numRecvs; ++recv )
        {
            const int iLoc = meta.recvIdx[recv];
            const int rank = meta.recvRanks[recv];
            StridedMemCopy
            ( &ABuf[iLoc], ALDim, &recvData[offsets[rank]], 1,localWidth );
            offsets[rank] += localWidth;
        }
    }
}

void InvertPermutation
( const AbstractDistMatrix<Int>& pPre,
        AbstractDistMatrix<Int>& pInvPre )
{
    DEBUG_ONLY(
      CSE cse("InvertPermutation");
      if( pPre.Width() != 1 )
          LogicError("p must be a column vector");
    )

    const Int n = pPre.Height();
    pInvPre.Resize( n, 1 );
    if( n == 0 )
        return;

    DistMatrixReadProxy<Int,Int,VC,STAR> pProx( pPre );
    DistMatrixWriteProxy<Int,Int,VC,STAR> pInvProx( pInvPre );
    auto& p = pProx.GetLocked();
    auto& pInv = pInvProx.Get();

    DEBUG_ONLY(
      // This is obviously necessary but not sufficient for 'p' to contain
      // a reordering of (0,1,...,n-1).
      const Int range = MaxNorm( p ) + 1;
      if( range != n )
          LogicError("Invalid permutation range");
    )

    // Compute the send counts
    const mpi::Comm colComm = p.ColComm();
    const Int commSize = mpi::Size( colComm );
    vector<int> sendSizes(commSize,0), recvSizes(commSize,0);
    for( Int iLoc=0; iLoc<p.LocalHeight(); ++iLoc )
    {
        const Int iDest = p.GetLocal(iLoc,0);
        const int owner = pInv.RowOwner(iDest);
        sendSizes[owner] += 2; // we'll send the global index and the value
    }
    // Perform a small AllToAll to get the receive counts
    mpi::AllToAll( sendSizes.data(), 1, recvSizes.data(), 1, colComm );
    vector<int> sendOffs, recvOffs;
    const int sendTotal = Scan( sendSizes, sendOffs );
    const int recvTotal = Scan( recvSizes, recvOffs );

    // Pack the send data
    vector<Int> sendBuf(sendTotal);
    auto offsets = sendOffs;
    for( Int iLoc=0; iLoc<p.LocalHeight(); ++iLoc )
    {
        const Int i     = p.GlobalRow(iLoc);
        const Int iDest = p.GetLocal(iLoc,0);
        const int owner = pInv.RowOwner(iDest);
        sendBuf[offsets[owner]++] = iDest;
        sendBuf[offsets[owner]++] = i;
    }

    // Perform the actual exchange
    vector<Int> recvBuf(recvTotal);
    mpi::AllToAll
    ( sendBuf.data(), sendSizes.data(), sendOffs.data(),
      recvBuf.data(), recvSizes.data(), recvOffs.data(), colComm );
    SwapClear( sendBuf );
    SwapClear( sendSizes );
    SwapClear( sendOffs );

    // Unpack the received data
    for( Int k=0; k<recvTotal/2; ++k )
    {
        const Int iDest = recvBuf[2*k+0];
        const Int i     = recvBuf[2*k+1];

        const Int iDestLoc = pInv.LocalRow(iDest);
        pInv.SetLocal( iDestLoc, 0, i );
    }
}

} // anonymous namespace

DistPermutation::DistPermutation( const Grid& g )
: grid_(g)
{ 
    DEBUG_ONLY(CSE cse("DistPermutation::DistPermutation"))
    swapDests_.SetGrid( g );
    swapOrigins_.SetGrid( g );
    perm_.SetGrid( g );
    invPerm_.SetGrid( g );
}

void DistPermutation::SetGrid( const Grid& g )
{
    DEBUG_ONLY(CSE cse("DistPermutation::SetGrid"))
    Empty();
    swapDests_.SetGrid( g );
    swapOrigins_.SetGrid( g );
    perm_.SetGrid( g );
    invPerm_.SetGrid( g );
}

void DistPermutation::Empty()
{
    DEBUG_ONLY(CSE cse("DistPermutation::Empty"))
    size_ = 0;

    parity_ = false;
    staleParity_ = false;

    swapSequence_ = true;

    // Only used if swapSequence_ = true
    // ---------------------------------
    numSwaps_ = 0;
    implicitSwapOrigins_ = true;
    swapDests_.Empty();
    swapOrigins_.Empty();

    // Only used if swapSequence_ = false
    // ----------------------------------
    perm_.Empty();
    invPerm_.Empty();
    staleInverse_ = false;

    rowMeta_.clear();
    colMeta_.clear();
    staleMeta_ = false;
}

void DistPermutation::MakeIdentity( Int size )
{
    DEBUG_ONLY(CSE cse("DistPermutation::MakeIdentity"))

    if( !swapSequence_ )
    {
        Empty();
        size_ = size;
        return;
    }

    // Carefully ensure that a previous swap reservation is not blocked
    // if the permutation is still in swap mode

    size_ = size;

    parity_ = false;
    staleParity_ = false;
    
    numSwaps_ = 0;
    implicitSwapOrigins_ = true;
}

void DistPermutation::ReserveSwaps( Int maxSwaps )
{
    DEBUG_ONLY(CSE cse("DistPermutation::ReserveSwaps"))

    // Arbitrary permutations can trivially support arbitrarily many swaps
    if( !swapSequence_ )
        return;

    if( maxSwaps > swapDests_.Height() )
    {
        MakeIdentity( size_ );
        swapDests_.Resize( maxSwaps, 1 );
        return; 
    }
}

void DistPermutation::RowSwap( Int origin, Int dest )
{
    DEBUG_ONLY(
      CSE cse("DistPermutation::RowSwap");
      if( origin < 0 || origin >= size_ || dest < 0 || dest >= size_ )
          LogicError
          ("Attempted swap (",origin,",",dest,") for perm. of size ",size_);
    )
    
    if( origin != dest )
        parity_ = !parity_;
    if( swapSequence_ && numSwaps_ == swapDests_.Height() )
        MakeArbitrary();
    if( !swapSequence_ )
    {
        El::RowSwap( perm_, origin, dest );
        staleInverse_ = true;
        staleMeta_ = true;
        return;
    }

    if( !implicitSwapOrigins_ )
    {
        swapOrigins_.Set( numSwaps_, 0, origin );
        swapDests_.Set( numSwaps_, 0, dest );
        ++numSwaps_;
        return;
    }

    if( origin == numSwaps_ )
    {
        swapDests_.Set( numSwaps_, 0, dest );
        ++numSwaps_;
    }
    else
    {
        implicitSwapOrigins_ = false;
        const Int maxSwaps = swapDests_.Height();

        swapOrigins_.SetGrid( grid_ );
        swapOrigins_.Resize( maxSwaps, 1 );
        
        auto swapOriginsActive = swapOrigins_(IR(0,numSwaps_),ALL);
        const Int localHeight = swapOriginsActive.LocalHeight();
        for( Int iLoc=0; iLoc<localHeight; ++iLoc )
            swapOriginsActive.SetLocal
            ( iLoc, 0, swapOriginsActive.GlobalRow(iLoc) );

        swapOrigins_.Set( numSwaps_, 0, origin );
        swapDests_.Set( numSwaps_, 0, dest );
        ++numSwaps_;
    }
}

void DistPermutation::RowSwapSequence
( const DistPermutation& P, Int offset )
{
    DEBUG_ONLY(CSE cse("DistPermutation::RowSwapSequence"))
    if( P.swapSequence_ )
    {
        const Int numSwapAppends = P.numSwaps_;
        auto activeInd = IR(0,numSwapAppends);

        DistMatrix<Int,STAR,STAR> swapDests_STAR_STAR =
          P.swapDests_(activeInd,ALL);
        if( P.implicitSwapOrigins_ )
        {
            for( Int j=0; j<numSwapAppends; ++j )
                RowSwap
                ( j+offset, swapDests_STAR_STAR.GetLocal(j,0)+offset );
        }
        else
        {
            DistMatrix<Int,STAR,STAR> swapOrigins_STAR_STAR =
              P.swapOrigins_(activeInd,ALL);
            for( Int j=0; j<numSwapAppends; ++j )
                RowSwap
                ( swapOrigins_STAR_STAR.GetLocal(j,0)+offset,
                  swapDests_STAR_STAR.GetLocal(j,0)+offset );
        }
    }
    else
    {
        MakeArbitrary();
        P.PermuteRows( perm_, offset );
        invPerm_.Empty();

        staleParity_ = true;
        staleInverse_ = true;
        staleMeta_ = true; 
    }
}

void DistPermutation::RowSwapSequence
( const ElementalMatrix<Int>& swapOriginsPre,
  const ElementalMatrix<Int>& swapDestsPre,
  Int offset )
{
    DEBUG_ONLY(CSE cse("DistPermutation::RowSwapSequence"))
    DistMatrixReadProxy<Int,Int,STAR,STAR>
      swapOriginsProx( swapOriginsPre ),
      swapDestsProx( swapDestsPre );
    auto& swapOrigins = swapOriginsProx.GetLocked();
    auto& swapDests = swapDestsProx.GetLocked();
      
    // TODO: Assert swapOrigins and swapDests are column vectors of same size
    const Int numSwaps = swapDests.Height();
    for( Int k=0; k<numSwaps; ++k )
        RowSwap
        ( swapOrigins.GetLocal(k,0)+offset, 
          swapDests.GetLocal(k,0)+offset );
}

void DistPermutation::ImplicitRowSwapSequence
( const ElementalMatrix<Int>& swapDestsPre,
  Int offset )
{
    DEBUG_ONLY(CSE cse("DistPermutation::ImplicitRowSwapSequence"))
    DistMatrixReadProxy<Int,Int,STAR,STAR> swapDestsProx( swapDestsPre );
    auto& swapDests = swapDestsProx.GetLocked();

    const Int numPrevSwaps = numSwaps_;

    // TODO: Assert swapOrigins and swapDests are column vectors of same size
    const Int numSwaps = swapDests.Height();
    for( Int k=0; k<numSwaps; ++k )
        RowSwap( numPrevSwaps+k, swapDests.GetLocal(k,0)+offset );
}

void DistPermutation::SetImage( Int origin, Int dest )
{
    DEBUG_ONLY(CSE cse("DistPermutation::SetImage"))
    MakeArbitrary();
    perm_.Set( origin, 0, dest );
    staleParity_ = true;
    staleInverse_ = true;
    staleMeta_ = true;
}

void DistPermutation::MakeArbitrary()
{
    DEBUG_ONLY(CSE cse("DistPermutation::MakeArbitrary"))
    if( !swapSequence_ )
        return;

    // Compose the swaps into an explicit permutation vector
    // -----------------------------------------------------
    perm_.Resize( size_, 1 );
    const Int localHeight = perm_.LocalHeight();
    for( Int iLoc=0; iLoc<localHeight; ++iLoc )
        perm_.SetLocal( iLoc, 0, perm_.GlobalRow(iLoc) );
    PermuteRows( perm_ );

    invPerm_.Empty();
    staleInverse_ = true;
    staleMeta_ = true;

    // Clear the swap information
    // --------------------------
    swapSequence_ = false;
    numSwaps_ = 0;
    implicitSwapOrigins_ = true;
    swapDests_.Empty();
    swapOrigins_.Empty();
}

const DistPermutation& DistPermutation::operator=( const Permutation& P )
{
    DEBUG_ONLY(CSE cse("DistPermutation::operator="))
    if( grid_.Size() != 1 )
        LogicError("Invalid grid size for sequential copy");

    size_ = P.size_;

    swapSequence_ = P.swapSequence_;
    numSwaps_ = P.numSwaps_;
    implicitSwapOrigins_ = P.implicitSwapOrigins_;

    swapDests_.Resize( P.swapDests_.Height(), 1 );
    swapOrigins_.Resize( P.swapOrigins_.Height(), 1 );
    perm_.Resize( P.perm_.Height(), 1 );
    invPerm_.Resize( P.invPerm_.Height(), 1 );
    Copy( P.swapDests_, swapDests_.Matrix() );
    Copy( P.swapOrigins_, swapOrigins_.Matrix() );
    Copy( P.perm_, perm_.Matrix() );
    Copy( P.invPerm_, invPerm_.Matrix() );
    
    parity_ = P.parity_;
    staleParity_ = P.staleParity_;
    staleInverse_ = P.staleInverse_;
    staleMeta_ = true;

    return *this;
}

const DistPermutation& DistPermutation::operator=( const DistPermutation& P )
{
    DEBUG_ONLY(CSE cse("DistPermutation::operator="))
    SetGrid( P.grid_ );

    size_ = P.size_;

    swapSequence_ = P.swapSequence_;
    numSwaps_ = P.numSwaps_;
    implicitSwapOrigins_ = P.implicitSwapOrigins_;

    swapDests_ = P.swapDests_;
    swapOrigins_ = P.swapOrigins_;
    perm_ = P.perm_;
    invPerm_ = P.invPerm_;
    
    parity_ = P.parity_;
    staleParity_ = P.staleParity_;
    staleInverse_ = P.staleInverse_;

    colMeta_ = P.colMeta_;
    rowMeta_ = P.rowMeta_;
    staleMeta_ = P.staleMeta_;

    return *this;
}

bool DistPermutation::Parity() const
{
    DEBUG_ONLY(CSE cse("DistPermutation::Parity"))
    if( staleParity_ )
    {
        if( swapSequence_ )
            LogicError("Unexpected stale parity for a swap sequence");

        // Walking through the process of LU factorization with partial 
        // pivoting for a permutation matrix, which never requires a
        // Schur-complement update, yields an algorithm for expressing the 
        // inverse of a permutation in terms of a sequence of transpositions in 
        // linear time. Note that performing the swaps requires access to the 
        // inverse permutation, which can be formed in linear time.
        if( staleInverse_ )
        {
            El::InvertPermutation( perm_, invPerm_ );
            staleInverse_ = false;
        }

        DistMatrix<Int,STAR,STAR> permCopy(perm_), invPermCopy(invPerm_);

        parity_ = false;
        for( Int k=0; k<size_; ++k )
        {   
            const Int permVal = permCopy.GetLocal(k,0);
            if( permVal != k )
            {   
                parity_ = !parity_;
                const Int invPermVal = invPermCopy.GetLocal(k,0);
                // We only need to perform half of the swaps
                //      perm[k] <-> perm[invPerm[k]]
                //   invPerm[k] <-> invPerm[perk[k]] 
                // since we will not need to access perm[k] and invPerm[k] again
                permCopy.SetLocal( invPermVal, 0, permVal ); 
                invPermCopy.SetLocal( permVal, 0, invPermVal );
            }
        }

        staleParity_ = false;
    }
    return parity_;
}

Int DistPermutation::Height() const
{ return size_; }

Int DistPermutation::Width() const
{ return size_; }

bool DistPermutation::IsSwapSequence() const
{ return swapSequence_; }

bool DistPermutation::IsImplicitSwapSequence() const
{ return implicitSwapOrigins_; }

const DistMatrix<Int,VC,STAR> DistPermutation::SwapOrigins() const
{
    DEBUG_ONLY(CSE cse("DistPermutation::SwapOrigins"))
    if( !swapSequence_ || !implicitSwapOrigins_ )
        LogicError("Swap origins are not explicitly stored");
<<<<<<< HEAD
    return swapOrigins_( IR( 0, numSwaps_ ), IR( 0, 1 ) );
=======
    return swapOrigins_(IR(0,numSwaps_),ALL);
>>>>>>> 7d86e281
}

const DistMatrix<Int,VC,STAR> DistPermutation::SwapDestinations() const
{
    DEBUG_ONLY(CSE cse("DistPermutation::SwapDestinations"))
    if( !swapSequence_ )
        LogicError("Swap destinations are not explicitly stored");
<<<<<<< HEAD
    return swapDests_( IR( 0, numSwaps_ ), IR( 0, 1 ) );
=======
    return swapDests_(IR(0,numSwaps_),ALL);
>>>>>>> 7d86e281
}

template<typename T>
void DistPermutation::PermuteCols( AbstractDistMatrix<T>& A, Int offset ) const
{
    DEBUG_ONLY(CSE cse("DistPermutation::PermuteCols"))
    // TODO: Use an (MC,MR) proxy for A?
    if( swapSequence_ )
    {
        const Int height = A.Height();
        const Int width = A.Width();
        if( height == 0 || width == 0 )
            return;

        auto activeInd = IR(0,numSwaps_);

        // TODO: Introduce an std::map for caching the pivots this process
        //       needs to care about to avoid redundant [STAR,STAR] formations
        // TODO: Decide on the data structure; an std::vector of pivot origins
        //       and destinations?

        DistMatrix<Int,STAR,STAR> dests_STAR_STAR( swapDests_(activeInd,ALL) );
        if( implicitSwapOrigins_ )
        {
            for( Int j=0; j<numSwaps_; ++j )
            {
                const Int origin = j+offset;
                const Int dest = dests_STAR_STAR.GetLocal(j,0)+offset;
                ColSwap( A, origin, dest );
            }
        }
        else
        {
            DistMatrix<Int,STAR,STAR> origins_STAR_STAR =
              swapOrigins_(activeInd,ALL);
            for( Int j=0; j<numSwaps_; ++j )
            {
                const Int origin = origins_STAR_STAR.GetLocal(j,0)+offset;
                const Int dest = dests_STAR_STAR.GetLocal(j,0)+offset;
                ColSwap( A, origin, dest );
            }
        }
    }
    else
    {
        if( offset != 0 )
            LogicError
            ("General permutations are not supported with nonzero offsets");

        if( staleMeta_ )
        {
            rowMeta_.clear();
            colMeta_.clear();
            staleMeta_ = false;
        }

        // TODO: Move El::InversePermutation into this class
        if( staleInverse_ )
        {
            InvertPermutation( perm_, invPerm_ );
            staleInverse_ = false;
        }

        // TODO: Query/maintain the unordered_map
        const Int align = A.RowAlign();
        mpi::Comm comm = A.RowComm();
        keyType_ key = std::pair<Int,mpi::Comm>(align,comm);
        auto data = colMeta_.find( key );
        if( data == colMeta_.end() )
        {
            colMeta_.emplace
            ( std::piecewise_construct,
              std::forward_as_tuple(key),
              std::forward_as_tuple(perm_,invPerm_,align,comm) );
            data = colMeta_.find( key );
        }
        // TODO: Move El::PermuteCols into this class
        El::PermuteCols( A, data->second );
    }
}

template<typename T>
void DistPermutation::InversePermuteCols
( AbstractDistMatrix<T>& A, Int offset ) const
{
    DEBUG_ONLY(CSE cse("DistPermutation::InversePermuteCols"))
    // TODO: Use an (MC,MR) proxy for A?
    if( swapSequence_ )
    {
        const Int height = A.Height();
        const Int width = A.Width();
        if( height == 0 || width == 0 )
            return;

        auto activeInd = IR(0,numSwaps_);

        DistMatrix<Int,STAR,STAR> dests_STAR_STAR( swapDests_(activeInd,ALL) );
        if( implicitSwapOrigins_ )
        {
            for( Int j=numSwaps_-1; j>=0; --j )
            {
                const Int origin = j+offset;
                const Int dest = dests_STAR_STAR.GetLocal(j,0)+offset;
                ColSwap( A, origin, dest );
            }
        }
        else
        {
            DistMatrix<Int,STAR,STAR> origins_STAR_STAR =
              swapOrigins_(activeInd,ALL);
            for( Int j=numSwaps_-1; j>=0; --j )
            {
                const Int origin = origins_STAR_STAR.GetLocal(j,0)+offset;
                const Int dest = dests_STAR_STAR.GetLocal(j,0)+offset;
                ColSwap( A, origin, dest );
            }
        }
    }
    else
    {
        if( offset != 0 )
            LogicError
            ("General permutations are not supported with nonzero offsets");

        if( staleMeta_ )
        {
            rowMeta_.clear();
            colMeta_.clear();
            staleMeta_ = false;
        }

        // TODO: Move El::InversePermutation into this class
        if( staleInverse_ )
        {
            InvertPermutation( perm_, invPerm_ );
            staleInverse_ = false;
        }

        // TODO: Query/maintain the unordered_map
        const Int align = A.RowAlign();
        mpi::Comm comm = A.RowComm();
        keyType_ key = std::pair<Int,mpi::Comm>(align,comm);
        auto data = colMeta_.find( key );
        if( data == colMeta_.end() )
        {
            colMeta_.emplace
            ( std::piecewise_construct,
              std::forward_as_tuple(key),
              std::forward_as_tuple(perm_,invPerm_,align,comm) );
            data = colMeta_.find( key );
        }
        // TODO: Move El::PermuteCols into this class
        El::PermuteCols( A, data->second, true );
    }
}

template<typename T>
void DistPermutation::PermuteRows( AbstractDistMatrix<T>& A, Int offset ) const
{
    DEBUG_ONLY(CSE cse("DistPermutation::PermuteRows"))
    // TODO: Use an (MC,MR) proxy for A?
    if( swapSequence_ )
    {
        const Int height = A.Height();
        const Int width = A.Width();
        if( height == 0 || width == 0 )
            return;

        auto activeInd = IR(0,numSwaps_);

        DistMatrix<Int,STAR,STAR> dests_STAR_STAR = swapDests_(activeInd,ALL);
        if( implicitSwapOrigins_ )
        {
            for( Int j=0; j<numSwaps_; ++j )
            {
                const Int origin = j+offset;
                const Int dest = dests_STAR_STAR.GetLocal(j,0)+offset;
                El::RowSwap( A, origin, dest );
            }
        }
        else
        {
            DistMatrix<Int,STAR,STAR> origins_STAR_STAR =
              swapOrigins_(activeInd,ALL);
            for( Int j=0; j<numSwaps_; ++j )
            {
                const Int origin = origins_STAR_STAR.GetLocal(j,0)+offset;
                const Int dest = dests_STAR_STAR.GetLocal(j,0)+offset;
                El::RowSwap( A, origin, dest );
            }
        }
    }
    else
    {
        if( offset != 0 )
            LogicError
            ("General permutations are not supported with nonzero offsets");

        if( staleMeta_ )
        {
            rowMeta_.clear();
            colMeta_.clear();
            staleMeta_ = false;
        }

        // TODO: Move El::InversePermutation into this class
        if( staleInverse_ )
        {
            InvertPermutation( perm_, invPerm_ );
            staleInverse_ = false;
        }

        // TODO: Query/maintain the unordered_map
        const Int align = A.ColAlign();
        mpi::Comm comm = A.ColComm();
        keyType_ key = std::pair<Int,mpi::Comm>(align,comm);
        auto data = rowMeta_.find( key );
        if( data == rowMeta_.end() )
        {
            rowMeta_.emplace
            ( std::piecewise_construct,
              std::forward_as_tuple(key),
              std::forward_as_tuple(perm_,invPerm_,align,comm) );
            data = rowMeta_.find( key );
        }
        // TODO: Move El::PermuteRows into this class
        El::PermuteRows( A, data->second );
    }
}

template<typename T>
void DistPermutation::InversePermuteRows
( AbstractDistMatrix<T>& A, Int offset ) const
{
    DEBUG_ONLY(CSE cse("DistPermutation::InversePermuteRows"))
    // TODO: Use an (MC,MR) proxy for A?
    if( swapSequence_ )
    {
        const Int height = A.Height();
        const Int width = A.Width();
        if( height == 0 || width == 0 )
            return;

        auto activeInd = IR(0,numSwaps_);

        DistMatrix<Int,STAR,STAR> dests_STAR_STAR = swapDests_(activeInd,ALL);
        if( implicitSwapOrigins_ )
        {
            for( Int j=numSwaps_-1; j>=0; --j )
            {
                const Int origin = j+offset;
                const Int dest = dests_STAR_STAR.GetLocal(j,0)+offset;
                El::RowSwap( A, origin, dest );
            }
        }
        else
        {
            DistMatrix<Int,STAR,STAR> origins_STAR_STAR =
              swapOrigins_(activeInd,ALL);
            for( Int j=numSwaps_-1; j>=0; --j )
            {
                const Int origin = origins_STAR_STAR.GetLocal(j,0)+offset;
                const Int dest = dests_STAR_STAR.GetLocal(j,0)+offset;
                El::RowSwap( A, origin, dest );
            }
        }
    }
    else
    {
        if( offset != 0 )
            LogicError
            ("General permutations are not supported with nonzero offsets");

        if( staleMeta_ )
        {
            rowMeta_.clear();
            colMeta_.clear();
            staleMeta_ = false;
        }

        // TODO: Move El::InversePermutation into this class
        if( staleInverse_ )
        {
            InvertPermutation( perm_, invPerm_ );
            staleInverse_ = false;
        }

        // TODO: Query/maintain the unordered_map
        const Int align = A.ColAlign();
        mpi::Comm comm = A.ColComm();
        keyType_ key = std::pair<Int,mpi::Comm>(align,comm);
        auto data = rowMeta_.find( key );
        if( data == rowMeta_.end() )
        {
            rowMeta_.emplace
            ( std::piecewise_construct,
              std::forward_as_tuple(key),
              std::forward_as_tuple(perm_,invPerm_,align,comm) );
            data = rowMeta_.find( key );
        }
        // TODO: Move El::PermuteRows into this class
        El::PermuteRows( A, data->second, true );
    }
}

template<typename T>
void DistPermutation::PermuteSymmetrically
( UpperOrLower uplo,
  AbstractDistMatrix<T>& A,
  bool conjugate,
  Int offset ) const
{
    DEBUG_ONLY(CSE cse("DistPermutation::PermuteSymmetrically"))
    // TODO: Use an (MC,MR) proxy for A?
    if( swapSequence_ )
    {
        const Int height = A.Height();
        const Int width = A.Width();
        if( height == 0 || width == 0 )
            return;

        auto activeInd = IR(0,numSwaps_);

        DistMatrix<Int,STAR,STAR> dests_STAR_STAR = swapDests_(activeInd,ALL);
        if( implicitSwapOrigins_ )
        {
            for( Int j=0; j<numSwaps_; ++j )
            {
                const Int origin = j+offset;
                const Int dest = dests_STAR_STAR.GetLocal(j,0)+offset;
                SymmetricSwap( uplo, A, origin, dest, conjugate );
            }
        }
        else
        {
            DistMatrix<Int,STAR,STAR> origins_STAR_STAR =
              swapOrigins_(activeInd,ALL);
            for( Int j=0; j<numSwaps_; ++j )
            {
                const Int origin = origins_STAR_STAR.GetLocal(j,0)+offset;
                const Int dest = dests_STAR_STAR.GetLocal(j,0)+offset;
                SymmetricSwap( uplo, A, origin, dest, conjugate );
            }
        }
    }
    else
    {
        if( offset != 0 )
            LogicError
            ("General permutations are not supported with nonzero offsets");

        if( staleMeta_ )
        {
            rowMeta_.clear();
            colMeta_.clear();
            staleMeta_ = false;
        }

        // TODO: Move El::InversePermutation into this class
        if( staleInverse_ )
        {
            InvertPermutation( perm_, invPerm_ );
            staleInverse_ = false;
        }
        LogicError("General symmetric permutations are not yet supported");
    }
}

template<typename T>
void DistPermutation::InversePermuteSymmetrically
( UpperOrLower uplo,
  AbstractDistMatrix<T>& A,
  bool conjugate,
  Int offset ) const
{
    DEBUG_ONLY(CSE cse("DistPermutation::InversePermuteSymmetrically"))
    // TODO: Use an (MC,MR) proxy for A?
    if( swapSequence_ )
    {
        const Int height = A.Height();
        const Int width = A.Width();
        if( height == 0 || width == 0 )
            return;

        auto activeInd = IR(0,numSwaps_);

        DistMatrix<Int,STAR,STAR> dests_STAR_STAR = swapDests_(activeInd,ALL);
        if( implicitSwapOrigins_ )
        {
            for( Int j=numSwaps_-1; j>=0; --j )
            {
                const Int origin = j+offset;
                const Int dest = dests_STAR_STAR.GetLocal(j,0)+offset;
                SymmetricSwap( uplo, A, origin, dest, conjugate );
            }
        }
        else
        {
            DistMatrix<Int,STAR,STAR> origins_STAR_STAR =
              swapOrigins_(activeInd,ALL);
            for( Int j=numSwaps_-1; j>=0; --j )
            {
                const Int origin = origins_STAR_STAR.GetLocal(j,0)+offset;
                const Int dest = dests_STAR_STAR.GetLocal(j,0)+offset;
                SymmetricSwap( uplo, A, origin, dest, conjugate );
            }
        }
    }
    else
    {
        if( offset != 0 )
            LogicError
            ("General permutations are not supported with nonzero offsets");

        if( staleMeta_ )
        {
            rowMeta_.clear();
            colMeta_.clear();
            staleMeta_ = false;
        }

        // TODO: Move El::InversePermutation into this class
        if( staleInverse_ )
        {
            InvertPermutation( perm_, invPerm_ );
            staleInverse_ = false;
        }
        LogicError("General symmetric permutations are not yet supported");
    }
}

void DistPermutation::ExplicitVector( AbstractDistMatrix<Int>& p ) const
{
    DEBUG_ONLY(CSE cse("DistPermutation::ExplicitVector"))
    p.SetGrid( grid_ );
    if( swapSequence_ )
    {
        p.Resize( size_, 1 );
        const Int localHeight = p.LocalHeight();
        for( Int iLoc=0; iLoc<localHeight; ++iLoc )
            p.SetLocal( iLoc, 0, p.GlobalRow(iLoc) );
        PermuteRows( p );
    }
    else
    {
        Copy( perm_, p );
    }
}

void DistPermutation::ExplicitMatrix( AbstractDistMatrix<Int>& P ) const
{
    DEBUG_ONLY(CSE cse("DistPermutation::ExplicitMatrix"))
    P.SetGrid( grid_ );

    DistMatrix<Int,VC,STAR> p_VC_STAR(grid_);
    ExplicitVector( p_VC_STAR );
    DistMatrix<Int,STAR,STAR> p( p_VC_STAR );

    Zeros( P, size_, size_ );
    for( Int i=0; i<size_; ++i )
        P.Set( i, p.GetLocal(i,0), 1 );
}

#define PROTO(T) \
  template void DistPermutation::PermuteCols \
  ( AbstractDistMatrix<T>& A, \
    Int offset ) const; \
  template void DistPermutation::InversePermuteCols \
  ( AbstractDistMatrix<T>& A, \
    Int offset ) const; \
  template void DistPermutation::PermuteRows \
  ( AbstractDistMatrix<T>& A, \
    Int offset ) const; \
  template void DistPermutation::InversePermuteRows \
  ( AbstractDistMatrix<T>& A, \
    Int offset ) const; \
  template void DistPermutation::PermuteSymmetrically \
  ( UpperOrLower uplo, \
    AbstractDistMatrix<T>& A, \
    bool conjugate, \
    Int offset ) const; \
  template void DistPermutation::InversePermuteSymmetrically \
  ( UpperOrLower uplo, \
    AbstractDistMatrix<T>& A, \
    bool conjugate, \
    Int offset ) const;

#include "El/macros/Instantiate.h"

} // namespace El<|MERGE_RESOLUTION|>--- conflicted
+++ resolved
@@ -660,11 +660,7 @@
     DEBUG_ONLY(CSE cse("DistPermutation::SwapOrigins"))
     if( !swapSequence_ || !implicitSwapOrigins_ )
         LogicError("Swap origins are not explicitly stored");
-<<<<<<< HEAD
-    return swapOrigins_( IR( 0, numSwaps_ ), IR( 0, 1 ) );
-=======
     return swapOrigins_(IR(0,numSwaps_),ALL);
->>>>>>> 7d86e281
 }
 
 const DistMatrix<Int,VC,STAR> DistPermutation::SwapDestinations() const
@@ -672,11 +668,7 @@
     DEBUG_ONLY(CSE cse("DistPermutation::SwapDestinations"))
     if( !swapSequence_ )
         LogicError("Swap destinations are not explicitly stored");
-<<<<<<< HEAD
-    return swapDests_( IR( 0, numSwaps_ ), IR( 0, 1 ) );
-=======
     return swapDests_(IR(0,numSwaps_),ALL);
->>>>>>> 7d86e281
 }
 
 template<typename T>
