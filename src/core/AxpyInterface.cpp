--- conflicted
+++ resolved
@@ -15,7 +15,7 @@
 
 namespace El
 {
-#if MPI_VERSION>=3 && defined(EL_USE_NONBLOCKING_CONSENSUS)
+#if MPI_VERSION>=3 && defined(EL_USE_IBARRIER_FOR_AXPY)
 #else  
   template < typename T > bool AxpyInterface < T >::Finished ()
   {
@@ -286,20 +286,16 @@
 
     const Int p = Z.Grid().Size();
     
-#if MPI_VERSION>=3 && defined(EL_USE_NONBLOCKING_CONSENSUS)
+#if MPI_VERSION>=3 && defined(EL_USE_IBARRIER_FOR_AXPY)
 #else
     sentEomTo_.resize( p, false );
     haveEomFrom_.resize( p, false );
+    eomSendRequests_.resize( p );
 #endif
 
     sendingData_.resize( p );
     sendingRequest_.resize( p );
     sendingReply_.resize( p );
-
-#if MPI_VERSION>=3 && defined(EL_USE_NONBLOCKING_CONSENSUS)
-#else
-    eomSendRequests_.resize( p );
-#endif
 
     dataSendRequests_.resize( p );
     requestSendRequests_.resize( p );
@@ -320,7 +316,6 @@
         LogicError("Cannot update a constant matrix");
     }
     else
-<<<<<<< HEAD
       {
 	attachedForLocalToGlobal_ = false;
 	attachedForGlobalToLocal_ = true;
@@ -330,20 +325,16 @@
 
     const Int p = X.Grid ().Size ();
 
-#if MPI_VERSION>=3 && defined(EL_USE_NONBLOCKING_CONSENSUS)
+#if MPI_VERSION>=3 && defined(EL_USE_IBARRIER_FOR_AXPY)
 #else
     sentEomTo_.resize (p, false);
     haveEomFrom_.resize (p, false);
+    eomSendRequests_.resize (p);
 #endif
 
     sendingData_.resize (p);
     sendingRequest_.resize (p);
     sendingReply_.resize (p);
-
-#if MPI_VERSION>=3 && defined(EL_USE_NONBLOCKING_CONSENSUS)
-#else
-    eomSendRequests_.resize (p);
-#endif
 
     dataSendRequests_.resize (p);
     requestSendRequests_.resize (p);
@@ -395,74 +386,6 @@
 	attachedForLocalToGlobal_ = true;
 	localToGlobalMat_ = &Z;
       }
-=======
-    {
-        attachedForLocalToGlobal_ = false;
-        attachedForGlobalToLocal_ = true;
-        localToGlobalMat_ = 0;
-        globalToLocalMat_ = &X;
-    }
-
-    const Int p = X.Grid().Size();
-    sentEomTo_.resize( p, false );
-    haveEomFrom_.resize( p, false );
-
-    sendingData_.resize( p );
-    sendingRequest_.resize( p );
-    sendingReply_.resize( p );
-
-    dataVectors_.resize( p );
-    requestVectors_.resize( p );
-    replyVectors_.resize( p );
-
-    dataSendRequests_.resize( p );
-    requestSendRequests_.resize( p );
-    replySendRequests_.resize( p );
-
-    eomSendRequests_.resize( p );
-}
-
-template<typename T>
-AxpyInterface<T>::~AxpyInterface()
-{ 
-    if( attachedForLocalToGlobal_ || attachedForGlobalToLocal_ )
-    {
-        if( std::uncaught_exception() )
-        {
-           const Grid& g = ( attachedForLocalToGlobal_ ? 
-                             localToGlobalMat_->Grid() : 
-                             globalToLocalMat_->Grid() );
-           ostringstream os;
-           os << g.Rank()
-              << "Uncaught exception detected during AxpyInterface destructor "
-                 "that required a call to Detach. Instead of allowing for the "
-                 "possibility of Detach throwing another exception and "
-                 "resulting in a 'terminate', we instead immediately dump the "
-                 "call stack (if not in RELEASE mode) since the program will "
-                 "likely hang:" << endl;
-           cerr << os.str();
-           DEBUG_ONLY(DumpCallStack())
-        }
-        else
-        {
-            Detach(); 
-        }
-    }
-}
-
-template<typename T>
-void AxpyInterface<T>::Attach( AxpyType type, DistMatrix<T>& Z )
-{
-    DEBUG_ONLY(CallStackEntry cse("AxpyInterface::Attach"))
-    if( attachedForLocalToGlobal_ || attachedForGlobalToLocal_ )
-        LogicError("Must detach before reattaching.");
-
-    if( type == LOCAL_TO_GLOBAL )
-    {
-        attachedForLocalToGlobal_ = true;
-        localToGlobalMat_ = &Z;
-    }
->>>>>>> dfd666e6
     else
       {
 	attachedForGlobalToLocal_ = true;
@@ -470,22 +393,18 @@
       }
     const Int p = Z.Grid ().Size ();
 
-#if MPI_VERSION>=3 && defined(EL_USE_NONBLOCKING_CONSENSUS)
+#if MPI_VERSION>=3 && defined(EL_USE_IBARRIER_FOR_AXPY)
 #else
-    // eom
     sentEomTo_.resize (p, false);
     haveEomFrom_.resize (p, false);
+    eomSendRequests_.resize (p);
 #endif    
+    
     // request objects
     sendingRequest_.resize (p);
     sendingData_.resize (p);
     sendingReply_.resize (p);
 
-#if MPI_VERSION>=3 && defined(EL_USE_NONBLOCKING_CONSENSUS)
-#else   
-    eomSendRequests_.resize (p);
-#endif     
-  
     // ready-to-send 
     requestSendRequests_.resize (p);
     replySendRequests_.resize (p);
@@ -515,22 +434,18 @@
       }
     const Int p = X.Grid ().Size ();
 
-#if MPI_VERSION>=3 && defined(EL_USE_NONBLOCKING_CONSENSUS)
+#if MPI_VERSION>=3 && defined(EL_USE_IBARRIER_FOR_AXPY)
 #else 
     // eom   
     sentEomTo_.resize (p, false);
     haveEomFrom_.resize (p, false);
+    eomSendRequests_.resize (p);
 #endif
 
     // ready-to-send 
     sendingRequest_.resize (p);
     sendingData_.resize (p);
     sendingReply_.resize (p);
-
-#if MPI_VERSION>=3 && defined(EL_USE_NONBLOCKING_CONSENSUS)
-#else    
-    eomSendRequests_.resize (p);
-#endif
 
     // ready-to-send 
     requestSendRequests_.resize (p);
@@ -694,7 +609,6 @@
       }
     // Receive all of the replies
     Int numReplies = 0;
-<<<<<<< HEAD
     while (numReplies < p)
       {
 	HandleGlobalToLocalRequest ();
@@ -780,7 +694,7 @@
     return numCreated;
   }
  
-#if MPI_VERSION>=3 && defined(EL_USE_NONBLOCKING_CONSENSUS)
+#if MPI_VERSION>=3 && defined(EL_USE_IBARRIER_FOR_AXPY)
 template < typename T > bool AxpyInterface < T >::ReturnRequestStatuses ()
   {
     DEBUG_ONLY (CallStackEntry cse ("AxpyInterface::ReturnRequestStatuses"))
@@ -790,71 +704,6 @@
     const Int p = g.Size ();
 
     for (Int i = 0; i < p; ++i)
-=======
-    while( numReplies < p )
-    {
-        HandleGlobalToLocalRequest();
-
-        mpi::Status status;
-        if( mpi::IProbe( mpi::ANY_SOURCE, DATA_REPLY_TAG, g.VCComm(), status ) )
-        {
-            const Int source = status.MPI_SOURCE;
-
-            // Ensure that we have a recv buffer
-            const Int count = mpi::GetCount<byte>( status );
-            recvVector_.resize( count );
-            byte* recvBuffer = recvVector_.data();
-
-            // Receive the data
-            mpi::TaggedRecv
-            ( recvBuffer, count, source, DATA_REPLY_TAG, g.VCComm() );
-
-            // Unpack the reply header
-            const byte* head = recvBuffer;
-            const Int row = *reinterpret_cast<const Int*>(head); 
-            head += sizeof(Int);
-            const Int col = *reinterpret_cast<const Int*>(head); 
-            head += sizeof(Int);
-            const T* recvData = reinterpret_cast<const T*>(head);
-
-            // Compute the local heights and offsets
-            const Int colAlign = (X.ColAlign()+i) % r;
-            const Int rowAlign = (X.RowAlign()+j) % c;
-            const Int colShift = Shift( row, colAlign, r );
-            const Int rowShift = Shift( col, rowAlign, c );
-            const Int localHeight = Length( height, colShift, r );
-            const Int localWidth = Length( width, rowShift, c );
-
-            // Unpack the local matrix
-            for( Int t=0; t<localWidth; ++t )
-            {
-                T* YCol = Y.Buffer(0,rowShift+t*c);
-                const T* XCol = &recvData[t*localHeight];
-                for( Int s=0; s<localHeight; ++s )
-                    YCol[colShift+s*r] += alpha*XCol[s];
-            }
-
-            ++numReplies;
-        }
-    }
-}
-
-template<typename T>
-Int AxpyInterface<T>::ReadyForSend
-( Int sendSize,
-  deque<vector<byte>>& sendVectors,
-  deque<mpi::Request>& requests, 
-  deque<bool>& requestStatuses )
-{
-    DEBUG_ONLY(CallStackEntry cse("AxpyInterface::ReadyForSend"))
-    const Int numCreated = sendVectors.size();
-    DEBUG_ONLY(
-        if( numCreated != Int(requests.size()) || 
-            numCreated != Int(requestStatuses.size()) )
-            LogicError("size mismatch");
-    )
-    for( Int i=0; i<numCreated; ++i )
->>>>>>> dfd666e6
     {
 	const Int numDataSendRequests = dataSendRequests_[i].size ();
 	for (Int j = 0; j < numDataSendRequests; ++j)
@@ -911,34 +760,34 @@
 #endif
 
 template < typename T > void AxpyInterface < T >::Detach ()
-  {
+{
     DEBUG_ONLY (CallStackEntry cse ("AxpyInterface::Detach"))
-      if (!attachedForLocalToGlobal_ && !attachedForGlobalToLocal_)
-	  LogicError ("Must attach before detaching.");
-    
+	if (!attachedForLocalToGlobal_ && !attachedForGlobalToLocal_)
+	    LogicError ("Must attach before detaching.");
+
     const Grid & g = (attachedForLocalToGlobal_ ?
 	    localToGlobalMat_->Grid () : globalToLocalMat_->
 	    Grid ());
-    const Int me = g.VCRank ();
-
-    if (attachedForLocalToGlobal_)
-    {
-#if MPI_VERSION>=3 && defined(EL_USE_NONBLOCKING_CONSENSUS)
-	bool DONE = false;
-	mpi::Request nb_bar_request;
-	bool nb_bar_active = false;
-	
-	while (!DONE)
+
+    // nonblocking consensus
+#if MPI_VERSION>=3 && defined(EL_USE_IBARRIER_FOR_AXPY)
+    bool DONE = false;
+    mpi::Request nb_bar_request;
+    bool nb_bar_active = false;
+
+    while( !DONE )
+#else
+    while( !Finished() )
+#endif
 	{
-	    // probes for incoming message and
-	    // receive
-	    HandleLocalToGlobalData ();
-	    
+	    if( attachedForLocalToGlobal_ )
+		HandleLocalToGlobalData();
+	    else
+		HandleGlobalToLocalRequest();
+
+#if MPI_VERSION>=3 && defined(EL_USE_IBARRIER_FOR_AXPY)
 	    if (nb_bar_active)
-	    {
-		// test/wait for IBarrier completion
 		DONE = mpi::Test (nb_bar_request);
-	    }
 	    else
 	    {
 		if ( ReturnRequestStatuses() )
@@ -948,66 +797,24 @@
 		    nb_bar_active = true;
 		}
 	    }
+#else
+	    HandleEoms();
+#endif
 	}
-	mpi::Barrier (g.VCComm ());
-#else
-            while (!Finished ())
-            {
-                    HandleLocalToGlobalData ();
-                    HandleEoms ();
-            }
-            mpi::Barrier (g.VCComm ());
-#endif
-    }
-    else
-    {
-#if MPI_VERSION>=3 && defined(EL_USE_NONBLOCKING_CONSENSUS)
-	bool DONE = false;
-	mpi::Request nb_bar_request;
-	bool nb_bar_active = false;
-	
-	while ( !DONE )
-	{
-	    // probes for incoming request message 
-	    // and sends
-	    HandleGlobalToLocalRequest ();
-	    
-	    if (nb_bar_active)
-	    {
-		// test/wait for IBarrier completion
-		DONE = mpi::Test (nb_bar_request);
-	    }
-	    else
-	    {
-		if ( ReturnRequestStatuses() )
-		{
-		    // all ssends are complete, start nonblocking barrier
-		    mpi::IBarrier (g.VCComm (), nb_bar_request);
-		    nb_bar_active = true;
-		}
-	    }
-	}
-	mpi::Barrier (g.VCComm ());
-#else
-            while (!Finished ())
-            {
-                    HandleGlobalToLocalRequest ();
-                    HandleEoms ();
-            }
-            mpi::Barrier (g.VCComm ());
-#endif
-    }
-             
+
+    mpi::Barrier (g.VCComm ());
+
     attachedForLocalToGlobal_ = false;
     attachedForGlobalToLocal_ = false;
     recvVector_.clear();
-    
-#if MPI_VERSION>=3 && defined(EL_USE_NONBLOCKING_CONSENSUS)
+
+#if MPI_VERSION>=3 && defined(EL_USE_IBARRIER_FOR_AXPY)
 #else
     sentEomTo_.clear();
     haveEomFrom_.clear();
+    eomSendRequests_.clear();
 #endif
-     
+
     sendingData_.clear();
     sendingRequest_.clear();
     sendingReply_.clear();
@@ -1015,29 +822,13 @@
     dataVectors_.clear();
     requestVectors_.clear();
     replyVectors_.clear();
- 
+
     dataSendRequests_.clear();
     requestSendRequests_.clear();
     replySendRequests_.clear();
-
-#if MPI_VERSION>=3 && defined(EL_USE_NONBLOCKING_CONSENSUS)
-#else   
-    eomSendRequests_.clear();
-<<<<<<< HEAD
-#endif 
- }
-
-  template class AxpyInterface < Int >;
-  template class AxpyInterface < float >;
-  template class AxpyInterface < double >;
-  template class AxpyInterface < Complex < float >>;
-  template class AxpyInterface < Complex < double >>;
-}				// namespace El
-=======
 }
 
 #define PROTO(T) template class AxpyInterface<T>;
 #include "El/macros/Instantiate.h"
 
-} // namespace El
->>>>>>> dfd666e6
+} // namespace El