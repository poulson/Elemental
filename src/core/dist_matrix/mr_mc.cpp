/*
   Copyright (c) 2009-2013, Jack Poulson
   All rights reserved.

   This file is part of Elemental and is under the BSD 2-Clause License, 
   which can be found in the LICENSE file in the root directory, or at 
   http://opensource.org/licenses/BSD-2-Clause
*/
#include "elemental-lite.hpp"

namespace elem {

template<typename T,typename Int>
DistMatrix<T,MR,MC,Int>::DistMatrix( const elem::Grid& g )
: AbstractDistMatrix<T,Int>(g)
{ this->SetShifts(); }

template<typename T,typename Int>
DistMatrix<T,MR,MC,Int>::DistMatrix
( Int height, Int width, const elem::Grid& g )
: AbstractDistMatrix<T,Int>(g)
{ this->SetShifts(); this->ResizeTo(height,width); }

template<typename T,typename Int>
DistMatrix<T,MR,MC,Int>::DistMatrix
( Int height, Int width,
  Int colAlignment, Int rowAlignment, const elem::Grid& g )
: AbstractDistMatrix<T,Int>(g)
{ this->Align(colAlignment,rowAlignment); this->ResizeTo(height,width); }

template<typename T,typename Int>
DistMatrix<T,MR,MC,Int>::DistMatrix
( Int height, Int width,
  Int colAlignment, Int rowAlignment, Int ldim, const elem::Grid& g )
: AbstractDistMatrix<T,Int>(g)
{ this->Align(colAlignment,rowAlignment); this->ResizeTo(height,width,ldim); }

template<typename T,typename Int>
DistMatrix<T,MR,MC,Int>::DistMatrix
( Int height, Int width, Int colAlignment, Int rowAlignment, 
  const T* buffer, Int ldim, const elem::Grid& g )
: AbstractDistMatrix<T,Int>(g)
{ this->LockedAttach(height,width,colAlignment,rowAlignment,buffer,ldim,g); }

template<typename T,typename Int>
DistMatrix<T,MR,MC,Int>::DistMatrix
( Int height, Int width, Int colAlignment, Int rowAlignment, 
  T* buffer, Int ldim, const elem::Grid& g )
: AbstractDistMatrix<T,Int>(g)
{ this->Attach(height,width,colAlignment,rowAlignment,buffer,ldim,g); }

template<typename T,typename Int>
DistMatrix<T,MR,MC,Int>::DistMatrix( const DistMatrix<T,MR,MC,Int>& A )
: AbstractDistMatrix<T,Int>(A.Grid())
{
#ifndef RELEASE
    CallStackEntry entry("DistMatrix[MR,MC]::DistMatrix");
#endif
    this->SetShifts();
    if( &A != this )
        *this = A;
    else
        throw std::logic_error("Tried to construct [MR,MC] with itself");
}

template<typename T,typename Int>
template<Distribution U,Distribution V>
DistMatrix<T,MR,MC,Int>::DistMatrix( const DistMatrix<T,U,V,Int>& A )
: AbstractDistMatrix<T,Int>(A.Grid())
{
#ifndef RELEASE
    CallStackEntry entry("DistMatrix[MR,MC]::DistMatrix");
#endif
    this->SetShifts();
    if( MR != U || MC != V || 
        reinterpret_cast<const DistMatrix<T,MR,MC,Int>*>(&A) != this ) 
        *this = A;
    else
        throw std::logic_error("Tried to construct [MR,MC] with itself");
}

template<typename T,typename Int>
DistMatrix<T,MR,MC,Int>::~DistMatrix()
{ }

template<typename T,typename Int>
elem::DistData<Int>
DistMatrix<T,MR,MC,Int>::DistData() const
{
    elem::DistData<Int> data;
    data.colDist = MR;
    data.rowDist = MC;
    data.colAlignment = this->colAlignment_;
    data.rowAlignment = this->rowAlignment_;
    data.root = 0;
    data.diagPath = 0;
    data.grid = this->grid_;
    return data;
}

template<typename T,typename Int>
Int
DistMatrix<T,MR,MC,Int>::ColStride() const
{ return this->grid_->Width(); }

template<typename T,typename Int>
Int
DistMatrix<T,MR,MC,Int>::RowStride() const
{ return this->grid_->Height(); }

template<typename T,typename Int>
Int
DistMatrix<T,MR,MC,Int>::ColRank() const
{ return this->grid_->Col(); }

template<typename T,typename Int>
Int
DistMatrix<T,MR,MC,Int>::RowRank() const
{ return this->grid_->Row(); }

template<typename T,typename Int>
void
DistMatrix<T,MR,MC,Int>::AlignWith( const elem::DistData<Int>& data )
{
#ifndef RELEASE
    CallStackEntry entry("[MR,MC]::AlignWith");
    this->AssertFreeColAlignment();
    this->AssertFreeRowAlignment();
#endif
    const Grid& grid = *data.grid;
    this->SetGrid( grid );

    if( data.colDist == MC && data.rowDist == MR )
    {
        this->colAlignment_ = data.rowAlignment;
        this->rowAlignment_ = data.colAlignment;
        this->constrainedColAlignment_ = true;
        this->constrainedRowAlignment_ = true;
    }
    else if( data.colDist == MC && data.rowDist == STAR )
    {
        this->rowAlignment_ = data.colAlignment;
        this->constrainedRowAlignment_ = true;
    }
    else if( data.colDist == MR && data.rowDist == MC )
    {
        this->colAlignment_ = data.colAlignment;
        this->rowAlignment_ = data.rowAlignment;
        this->constrainedColAlignment_ = true;
        this->constrainedRowAlignment_ = true;
    }
    else if( data.colDist == MR && data.rowDist == STAR )
    {
        this->colAlignment_ = data.colAlignment;
        this->constrainedColAlignment_ = true;
    }
    else if( data.colDist == STAR && data.rowDist == MC )
    {
        this->rowAlignment_ = data.rowAlignment;
        this->constrainedRowAlignment_ = true;
    }
    else if( data.colDist == STAR && data.rowDist == MR )
    {
        this->colAlignment_ = data.rowAlignment;
        this->constrainedColAlignment_ = true;
    }
    else if( data.colDist == STAR && data.rowDist == VC )
    {
        this->rowAlignment_ = data.rowAlignment % this->RowStride();
        this->constrainedRowAlignment_ = true;
    }
    else if( data.colDist == STAR && data.rowDist == VR )
    {
        this->colAlignment_ = data.rowAlignment % this->ColStride();
        this->constrainedColAlignment_ = true;
    }
    else if( data.colDist == VC && data.rowDist == STAR )
    {
        this->rowAlignment_ = data.colAlignment % this->RowStride();
        this->constrainedRowAlignment_ = true;
    }
    else if( data.colDist == VR && data.rowDist == STAR )
    {
        this->colAlignment_ = data.colAlignment % this->ColStride();
        this->constrainedColAlignment_ = true;
    }
#ifndef RELEASE
    else throw std::logic_error("Nonsensical alignment");
#endif
    this->SetShifts();
}

template<typename T,typename Int>
void
DistMatrix<T,MR,MC,Int>::AlignWith( const AbstractDistMatrix<T,Int>& A )
{ this->AlignWith( A.DistData() ); }

template<typename T,typename Int>
void
DistMatrix<T,MR,MC,Int>::AlignColsWith( const elem::DistData<Int>& data )
{
#ifndef RELEASE
    CallStackEntry entry("[MR,MC]::AlignColsWith");
    this->AssertFreeColAlignment();
    if( *this->grid_ != *data.grid )
        throw std::logic_error("Grids do not match");
#endif
    if( data.colDist == MR )
        this->colAlignment_ = data.colAlignment;
    else if( data.rowDist == MR )
        this->colAlignment_ = data.rowAlignment;
    else if( data.colDist == VR )
        this->colAlignment_ = data.colAlignment % this->ColStride();
    else if( data.rowDist == VR )
        this->colAlignment_ = data.rowAlignment % this->ColStride();
#ifndef RELEASE
    else throw std::logic_error("Nonsensical alignment");
#endif
    this->constrainedColAlignment_ = true;
    this->SetShifts();
}

template<typename T,typename Int>
void
DistMatrix<T,MR,MC,Int>::AlignColsWith( const AbstractDistMatrix<T,Int>& A )
{ this->AlignColsWith( A.DistData() ); }

template<typename T,typename Int>
void
DistMatrix<T,MR,MC,Int>::AlignRowsWith( const elem::DistData<Int>& data )
{
#ifndef RELEASE
    CallStackEntry entry("[MR,MC]::AlignRowsWith");
    this->AssertFreeRowAlignment();
    if( *this->grid_ != *data.grid )
        throw std::logic_error("Grids do not match");
#endif
    if( data.colDist == MC )
        this->rowAlignment_ = data.colAlignment;
    else if( data.rowDist == MC )
        this->rowAlignment_ = data.rowAlignment;
    else if( data.colDist == VC )
        this->rowAlignment_ = data.colAlignment % this->RowStride();
    else if( data.rowDist == VC )
        this->rowAlignment_ = data.rowAlignment % this->RowStride();
#ifndef RELEASE
    else throw std::logic_error("Nonsensical alignment");
#endif
    this->constrainedRowAlignment_ = true;
    this->SetShifts();
}

template<typename T,typename Int>
void
DistMatrix<T,MR,MC,Int>::AlignRowsWith( const AbstractDistMatrix<T,Int>& A )
{ this->AlignRowsWith( A.DistData() ); }

template<typename T,typename Int>
void
DistMatrix<T,MR,MC,Int>::Attach
( Int height, Int width, Int colAlignment, Int rowAlignment,
  T* buffer, Int ldim, const elem::Grid& g )
{
#ifndef RELEASE
    CallStackEntry entry("[MR,MC]::Attach");
#endif
    this->Empty();

    this->grid_ = &g;
    this->height_ = height;
    this->width_ = width;
    this->colAlignment_ = colAlignment;
    this->rowAlignment_ = rowAlignment;
    this->viewType_ = VIEW;
    this->SetShifts();
    if( this->Participating() )
    {
        const Int localHeight = Length(height,this->colShift_,g.Width());
        const Int localWidth = Length(width,this->rowShift_,g.Height());
        this->matrix_.Attach_( localHeight, localWidth, buffer, ldim );
    }
}

template<typename T,typename Int>
void
DistMatrix<T,MR,MC,Int>::LockedAttach
( Int height, Int width, Int colAlignment, Int rowAlignment,
  const T* buffer, Int ldim, const elem::Grid& g )
{
#ifndef RELEASE
    CallStackEntry entry("[MR,MC]::LockedAttach");
#endif
    this->Empty();

    this->grid_ = &g;
    this->height_ = height;
    this->width_ = width;
    this->colAlignment_ = colAlignment;
    this->rowAlignment_ = rowAlignment;
    this->viewType_ = LOCKED_VIEW;
    this->SetShifts();
    if( this->Participating() )
    {
        const Int localHeight = Length(height,this->colShift_,g.Width());
        const Int localWidth = Length(width,this->rowShift_,g.Height());
        this->matrix_.LockedAttach_( localHeight, localWidth, buffer, ldim );
    }
}

template<typename T,typename Int>
void
DistMatrix<T,MR,MC,Int>::ResizeTo( Int height, Int width )
{
#ifndef RELEASE
    CallStackEntry entry("[MR,MC]::ResizeTo");
    this->AssertNotLocked();
    if( height < 0 || width < 0 )
        throw std::logic_error("Height and width must be non-negative");
#endif
    const elem::Grid& g = this->Grid();
    this->height_ = height;
    this->width_ = width;
<<<<<<< HEAD
    if( g.InGrid() )
        this->matrix_.ResizeTo_
=======
    if( this->Participating() )
        this->LocalResize_
>>>>>>> d3ce233b
        ( Length( height, this->ColShift(), g.Width() ),
          Length( width,  this->RowShift(), g.Height() ) );
}

template<typename T,typename Int>
void
DistMatrix<T,MR,MC,Int>::ResizeTo( Int height, Int width, Int ldim )
{
#ifndef RELEASE
    CallStackEntry entry("[MR,MC]::ResizeTo");
    this->AssertNotLocked();
    if( height < 0 || width < 0 )
        throw std::logic_error("Height and width must be non-negative");
#endif
    const elem::Grid& g = this->Grid();
    this->height_ = height;
    this->width_ = width;
<<<<<<< HEAD
    if( g.InGrid() )
        this->matrix_.ResizeTo_
=======
    if( this->Participating() )
        this->LocalResize_
>>>>>>> d3ce233b
        ( Length( height, this->ColShift(), g.Width() ),
          Length( width,  this->RowShift(), g.Height() ), ldim );
}

template<typename T,typename Int>
T
DistMatrix<T,MR,MC,Int>::Get( Int i, Int j ) const
{
#ifndef RELEASE
    CallStackEntry entry("[MR,MC]::Get");
    this->AssertValidEntry( i, j );
#endif
    // We will determine the owner of the (i,j) entry and have him Broadcast
    // throughout the entire process grid
    const elem::Grid& g = this->Grid();
    const Int ownerRow = (j + this->RowAlignment()) % g.Height();
    const Int ownerCol = (i + this->ColAlignment()) % g.Width();
    const Int ownerRank = ownerRow + ownerCol * g.Height();

    T u;
    if( g.VCRank() == ownerRank )
    {
        const Int iLoc = (i-this->ColShift()) / g.Width();
        const Int jLoc = (j-this->RowShift()) / g.Height();
        u = this->GetLocal(iLoc,jLoc);
    }
    mpi::Broadcast( &u, 1, g.VCToViewingMap(ownerRank), g.ViewingComm() );
    return u;
}

template<typename T,typename Int>
void
DistMatrix<T,MR,MC,Int>::Set( Int i, Int j, T u )
{
#ifndef RELEASE
    CallStackEntry entry("[MR,MC]::Set");
    this->AssertValidEntry( i, j );
#endif
    const elem::Grid& g = this->Grid();
    const Int ownerRow = (j + this->RowAlignment()) % g.Height();
    const Int ownerCol = (i + this->ColAlignment()) % g.Width();
    const Int ownerRank = ownerRow + ownerCol * g.Height();

    if( g.VCRank() == ownerRank )
    {
        const Int iLoc = (i-this->ColShift()) / g.Width();
        const Int jLoc = (j-this->RowShift()) / g.Height();
        this->SetLocal(iLoc,jLoc,u);
    }
}

template<typename T,typename Int>
void
DistMatrix<T,MR,MC,Int>::Update( Int i, Int j, T u )
{
#ifndef RELEASE
    CallStackEntry entry("[MR,MC]::Update");
    this->AssertValidEntry( i, j );
#endif
    const elem::Grid& g = this->Grid();
    const Int ownerRow = (j + this->RowAlignment()) % g.Height();
    const Int ownerCol = (i + this->ColAlignment()) % g.Width();
    const Int ownerRank = ownerRow + ownerCol * g.Height();

    if( g.VCRank() == ownerRank )
    {
        const Int iLoc = (i-this->ColShift()) / g.Width();
        const Int jLoc = (j-this->RowShift()) / g.Height();
        this->UpdateLocal(iLoc,jLoc,u);
    }
}

template<typename T,typename Int>
void
DistMatrix<T,MR,MC,Int>::GetDiagonal
( DistMatrix<T,MD,STAR,Int>& d, Int offset ) const
{
#ifndef RELEASE
    CallStackEntry entry("[MR,MC]::GetDiagonal([MD,* ])");
    if( d.Viewing() )
        this->AssertSameGrid( d.Grid() );
#endif
    const Int diagLength = this->DiagonalLength(offset);
#ifndef RELEASE
    if( d.Viewing() && (diagLength != d.Height() || d.Width() != 1) )
        throw std::logic_error("d is not of the correct dimensions");
    if( ( d.Viewing() || d.ConstrainedColAlignment() ) &&
        !d.AlignedWithDiagonal( *this, offset ) )
        throw std::logic_error("d must be aligned with the 'offset' diagonal");
#endif
    const elem::Grid& g = this->Grid();
    if( !d.Viewing() )
    {
        d.SetGrid( g );
        if( !d.ConstrainedColAlignment() )
            d.AlignWithDiagonal( *this, offset );
        d.ResizeTo( diagLength, 1 );
    }

    if( d.Participating() )
    {
        const Int r = g.Height();
        const Int c = g.Width();
        const Int lcm = g.LCM();
        const Int colShift = this->ColShift();
        const Int rowShift = this->RowShift();
        const Int diagShift = d.ColShift();

        Int iStart,jStart;
        if( offset >= 0 )
        {
            iStart = diagShift;
            jStart = diagShift+offset;
        }
        else
        {
            iStart = diagShift-offset;
            jStart = diagShift;
        }

        const Int iLocStart = (iStart-colShift) / c;
        const Int jLocStart = (jStart-rowShift) / r;

        const Int localDiagLength = d.LocalHeight();

        const T* thisBuf = this->LockedBuffer();
        const Int thisLDim = this->LDim();
        T* dBuf = d.Buffer();
#ifdef HAVE_OPENMP
#pragma omp parallel for
#endif
        for( Int k=0; k<localDiagLength; ++k )
        {
            const Int iLoc = iLocStart + k*(lcm/c);
            const Int jLoc = jLocStart + k*(lcm/r);
            dBuf[k] = thisBuf[iLoc+jLoc*thisLDim]; 
        }
    }
}

template<typename T,typename Int>
void
DistMatrix<T,MR,MC,Int>::GetDiagonal
( DistMatrix<T,STAR,MD,Int>& d, Int offset ) const
{
#ifndef RELEASE
    CallStackEntry entry("[MR,MC]::GetDiagonal([* ,MD])");
    if( d.Viewing() )
        this->AssertSameGrid( d.Grid() );
#endif
    const Int diagLength = this->DiagonalLength(offset);
#ifndef RELEASE
    if( d.Viewing() && (diagLength != d.Width() || d.Height() != 1) )
        throw std::logic_error("d is not of the correct dimensions");
    if( ( d.Viewing() && d.ConstrainedRowAlignment() ) &&
        !d.AlignedWithDiagonal( *this, offset ) )
        throw std::logic_error("d must be aligned with the 'offset' diagonal");
#endif
    const elem::Grid& g = this->Grid();
    if( !d.Viewing() )
    {
        d.SetGrid( g );
        if( !d.ConstrainedRowAlignment() )
            d.AlignWithDiagonal( *this, offset );
        d.ResizeTo( 1, diagLength );
    }

    if( d.Participating() )
    {
        const Int r = g.Height();
        const Int c = g.Width();
        const Int lcm = g.LCM();
        const Int colShift = this->ColShift();
        const Int rowShift = this->RowShift();
        const Int diagShift = d.RowShift();

        Int iStart, jStart;
        if( offset >= 0 )
        {
            iStart = diagShift;
            jStart = diagShift+offset;
        }
        else
        {
            iStart = diagShift-offset;
            jStart = diagShift;
        }

        const Int iLocStart = (iStart-colShift) / c;
        const Int jLocStart = (jStart-rowShift) / r;

        const Int localDiagLength = d.LocalWidth();

        const T* thisBuf = this->LockedBuffer();
        const Int thisLDim = this->LDim();
        T* dBuf = d.Buffer();
        const Int dLDim = d.LDim();
#ifdef HAVE_OPENMP
#pragma omp parallel for
#endif
        for( Int k=0; k<localDiagLength; ++k )
        {
            const Int iLoc = iLocStart + k*(lcm/c);
            const Int jLoc = jLocStart + k*(lcm/r);
            dBuf[k*dLDim] = thisBuf[iLoc+jLoc*thisLDim];
        }
    }
}

template<typename T,typename Int>
void
DistMatrix<T,MR,MC,Int>::SetDiagonal
( const DistMatrix<T,MD,STAR,Int>& d, Int offset )
{
#ifndef RELEASE
    CallStackEntry entry("[MR,MC]::SetDiagonal([MD,* ])");
    this->AssertSameGrid( d.Grid() );
    if( d.Width() != 1 )
        throw std::logic_error("d must be a column vector");
    const Int diagLength = this->DiagonalLength(offset);
    if( diagLength != d.Height() )
    {
        std::ostringstream msg;
        msg << "d is not of the same length as the diagonal:\n"
            << "  A ~ " << this->Height() << " x " << this->Width() << "\n"
            << "  d ~ " << d.Height() << " x " << d.Width() << "\n"
            << "  A diag length: " << diagLength << "\n";
        throw std::logic_error( msg.str().c_str() );
    }
    if( !d.AlignedWithDiagonal( *this, offset ) )
        throw std::logic_error("d must be aligned with the 'offset' diagonal");
#endif
    if( d.Participating() )
    {
        const elem::Grid& g = this->Grid();
        const Int r = g.Height();
        const Int c = g.Width();
        const Int lcm = g.LCM();
        const Int colShift = this->ColShift();
        const Int rowShift = this->RowShift();
        const Int diagShift = d.ColShift();

        Int iStart, jStart;
        if( offset >= 0 )
        {
            iStart = diagShift;
            jStart = diagShift+offset;
        }
        else
        {
            iStart = diagShift-offset;
            jStart = diagShift;
        }

        const Int iLocStart = (iStart-colShift) / c;
        const Int jLocStart = (jStart-rowShift) / r;

        const Int localDiagLength = d.LocalHeight();

        const T* dBuf = d.LockedBuffer();
        T* thisBuf = this->Buffer();
        const Int thisLDim = this->LDim();
#ifdef HAVE_OPENMP
#pragma omp parallel for
#endif
        for( Int k=0; k<localDiagLength; ++k )
        {
            const Int iLoc = iLocStart + k*(lcm/c);
            const Int jLoc = jLocStart + k*(lcm/r);
            thisBuf[iLoc+jLoc*thisLDim] = dBuf[k];
        }
    }
}

template<typename T,typename Int>
void
DistMatrix<T,MR,MC,Int>::SetDiagonal
( const DistMatrix<T,STAR,MD,Int>& d, Int offset )
{
#ifndef RELEASE
    CallStackEntry entry("[MR,MC]::SetDiagonal([* ,MD])");
    this->AssertSameGrid( d.Grid() );
    if( d.Height() != 1 )
        throw std::logic_error("d must be a row vector");
    const Int diagLength = this->DiagonalLength(offset);
    if( diagLength != d.Width() )
    {
        std::ostringstream msg;
        msg << "d is not of the same length as the diagonal:\n"
            << "  A ~ " << this->Height() << " x " << this->Width() << "\n"
            << "  d ~ " << d.Height() << " x " << d.Width() << "\n"
            << "  A diag length: " << diagLength << "\n";
        throw std::logic_error( msg.str().c_str() );
    }
    if( !d.AlignedWithDiagonal( *this, offset ) )
        throw std::logic_error("d must be aligned with the 'offset' diagonal");
#endif
    if( d.Participating() )
    {
        const elem::Grid& g = this->Grid();
        const Int r = g.Height();
        const Int c = g.Width();
        const Int lcm = g.LCM();
        const Int colShift = this->ColShift();
        const Int rowShift = this->RowShift();
        const Int diagShift = d.RowShift();

        Int iStart, jStart;
        if( offset >= 0 )
        {
            iStart = diagShift;
            jStart = diagShift+offset;
        }
        else
        {
            iStart = diagShift-offset;
            jStart = diagShift;
        }

        const Int iLocStart = (iStart-colShift) / c;
        const Int jLocStart = (jStart-rowShift) / r;

        const Int localDiagLength = d.LocalWidth();

        const T* dBuf = d.LockedBuffer();
        const Int dLDim = d.LDim();
        T* thisBuf = this->Buffer();
        const Int thisLDim = this->LDim();
#ifdef HAVE_OPENMP
#pragma omp parallel for
#endif
        for( Int k=0; k<localDiagLength; ++k )
        {
            const Int iLoc = iLocStart + k*(lcm/c);
            const Int jLoc = jLocStart + k*(lcm/r);
            thisBuf[iLoc+jLoc*thisLDim] = dBuf[k*dLDim];
        }
    }
}

//
// Utility functions, e.g., operator=
//

template<typename T,typename Int>
const DistMatrix<T,MR,MC,Int>&
DistMatrix<T,MR,MC,Int>::operator=( const DistMatrix<T,MC,MR,Int>& A )
{ 
#ifndef RELEASE
    CallStackEntry entry("[MR,MC] = [MC,MR]");
    this->AssertNotLocked();
    this->AssertSameGrid( A.Grid() );
    if( this->Viewing() )
        this->AssertSameSize( A.Height(), A.Width() );
#endif
    const elem::Grid& g = this->Grid();
    if( !this->Viewing() )
        ResizeTo( A.Height(), A.Width() );

    if( !this->Participating() )
        return *this;

    if( A.Width() == 1 )
    {
        const Int r = g.Height();
        const Int c = g.Width();
        const Int p = g.Size();
        const Int myRow = g.Row();
        const Int myCol = g.Col();
        const Int rankCM = g.VCRank();
        const Int rankRM = g.VRRank();
        const Int ownerRow = this->RowAlignment();
        const Int ownerCol = A.RowAlignment();
        const Int colAlignment = this->ColAlignment();
        const Int colAlignmentOfA = A.ColAlignment();

        const Int height = A.Height();
        const Int maxLocalHeight = MaxLength(height,p);
        const Int portionSize = mpi::Pad( maxLocalHeight );

        const Int colShiftVR = Shift(rankRM,colAlignment,p);
        const Int colShiftVCOfA = Shift(rankCM,colAlignmentOfA,p);
        const Int sendRankRM = (rankRM+(p+colShiftVCOfA-colShiftVR)) % p;
        const Int recvRankCM = (rankCM+(p+colShiftVR-colShiftVCOfA)) % p;
        const Int recvRankRM = (recvRankCM/r)+c*(recvRankCM%r);

        T* buffer = this->auxMemory_.Require( (r+c)*portionSize );
        T* sendBuf = &buffer[0];
        T* recvBuf = &buffer[r*portionSize];

        if( myCol == ownerCol )
        {
            // Pack
            const Int AColShift = A.ColShift();
            const T* ABuf = A.LockedBuffer();
#ifdef HAVE_OPENMP
#pragma omp parallel for
#endif
            for( Int k=0; k<c; ++k )
            {
                T* data = &recvBuf[k*portionSize];

                const Int shift = Shift_(myRow+r*k,colAlignmentOfA,p);
                const Int offset = (shift-AColShift) / r;
                const Int thisLocalHeight = Length_(height,shift,p);

                for( Int iLoc=0; iLoc<thisLocalHeight; ++iLoc )
                    data[iLoc] = ABuf[offset+iLoc*c];
            }
        }

        // A[VC,* ] <- A[MC,MR]
        mpi::Scatter
        ( recvBuf, portionSize,
          sendBuf, portionSize, ownerCol, g.RowComm() );

        // A[VR,* ] <- A[VC,* ]
        mpi::SendRecv
        ( sendBuf, portionSize, sendRankRM, 0,
          recvBuf, portionSize, recvRankRM, mpi::ANY_TAG, g.VRComm() );

        // A[MR,MC] <- A[VR,* ]
        mpi::Gather
        ( recvBuf, portionSize,
          sendBuf, portionSize, ownerRow, g.ColComm() );

        if( myRow == ownerRow )
        {
            // Unpack
            const Int thisColShift = this->ColShift();
            T* thisBuf = this->Buffer();
#ifdef HAVE_OPENMP
#pragma omp parallel for
#endif
            for( Int k=0; k<r; ++k )
            {
                const T* data = &sendBuf[k*portionSize];

                const Int shift = Shift_(myCol+c*k,colAlignment,p);
                const Int offset = (shift-thisColShift) / c;
                const Int thisLocalHeight = Length_(height,shift,p);

                for( Int iLoc=0; iLoc<thisLocalHeight; ++iLoc )
                    thisBuf[offset+iLoc*r] = data[iLoc];
            }
        }

        this->auxMemory_.Release();
    }
    else if( A.Height() == 1 )
    {
        const Int r = g.Height();
        const Int c = g.Width();
        const Int p = g.Size();
        const Int myRow = g.Row();
        const Int myCol = g.Col();
        const Int rankCM = g.VCRank();
        const Int rankRM = g.VRRank();
        const Int ownerCol = this->ColAlignment();
        const Int ownerRow = A.ColAlignment();
        const Int rowAlignment = this->RowAlignment();
        const Int rowAlignmentOfA = A.RowAlignment();

        const Int width = A.Width();
        const Int maxLocalWidth = MaxLength(width,p);
        const Int portionSize = mpi::Pad( maxLocalWidth );

        const Int rowShiftVC = Shift(rankCM,rowAlignment,p);
        const Int rowShiftVROfA = Shift(rankRM,rowAlignmentOfA,p);
        const Int sendRankCM = (rankCM+(p+rowShiftVROfA-rowShiftVC)) % p;
        const Int recvRankRM = (rankRM+(p+rowShiftVC-rowShiftVROfA)) % p;
        const Int recvRankCM = (recvRankRM/c)+r*(recvRankRM%c);

        T* buffer = this->auxMemory_.Require( (r+c)*portionSize );
        T* sendBuf = &buffer[0];
        T* recvBuf = &buffer[c*portionSize];

        if( myRow == ownerRow )
        {
            // Pack
            const Int ARowShift = A.RowShift();
            const T* ABuf = A.LockedBuffer();
            const Int ALDim = A.LDim();
#ifdef HAVE_OPENMP
#pragma omp parallel for
#endif
            for( Int k=0; k<r; ++k )
            {
                T* data = &recvBuf[k*portionSize];

                const Int shift = Shift_(myCol+c*k,rowAlignmentOfA,p);
                const Int offset = (shift-ARowShift) / c;
                const Int thisLocalWidth = Length_(width,shift,p);

                for( Int jLoc=0; jLoc<thisLocalWidth; ++jLoc )
                    data[jLoc] = ABuf[(offset+jLoc*r)*ALDim];
            }
        }

        // A[* ,VR] <- A[MC,MR]
        mpi::Scatter
        ( recvBuf, portionSize,
          sendBuf, portionSize, ownerRow, g.ColComm() );

        // A[* ,VC] <- A[* ,VR]
        mpi::SendRecv
        ( sendBuf, portionSize, sendRankCM, 0,
          recvBuf, portionSize, recvRankCM, mpi::ANY_TAG, g.VCComm() );

        // A[MR,MC] <- A[* ,VC]
        mpi::Gather
        ( recvBuf, portionSize,
          sendBuf, portionSize, ownerCol, g.RowComm() );

        if( myCol == ownerCol )
        {
            // Unpack
            const Int thisRowShift = this->RowShift();
            T* thisBuf = this->Buffer();
            const Int thisLDim = this->LDim();
#ifdef HAVE_OPENMP
#pragma omp parallel for
#endif
            for( Int k=0; k<c; ++k )
            {
                const T* data = &sendBuf[k*portionSize];

                const Int shift = Shift_(myRow+r*k,rowAlignment,p);
                const Int offset = (shift-thisRowShift) / r;
                const Int thisLocalWidth = Length_(width,shift,p);

                for( Int jLoc=0; jLoc<thisLocalWidth; ++jLoc )
                    thisBuf[(offset+jLoc*c)*thisLDim] = data[jLoc];
            }
        }
        this->auxMemory_.Release();
    }
    else
    {
        if( A.Height() >= A.Width() )
        {
            std::auto_ptr<DistMatrix<T,VC,STAR,Int> > A_VC_STAR
            ( new DistMatrix<T,VC,STAR,Int>(g) );
            *A_VC_STAR = A;

            std::auto_ptr<DistMatrix<T,VR,STAR,Int> > A_VR_STAR
            ( new DistMatrix<T,VR,STAR,Int>(true,this->ColAlignment(),g) );
            *A_VR_STAR = *A_VC_STAR;
            delete A_VC_STAR.release(); // lowers memory highwater

            *this = *A_VR_STAR;
        }
        else
        {
            std::auto_ptr<DistMatrix<T,STAR,VR,Int> > A_STAR_VR
            ( new DistMatrix<T,STAR,VR,Int>(g) );
            *A_STAR_VR = A;

            std::auto_ptr<DistMatrix<T,STAR,VC,Int> > A_STAR_VC
            ( new DistMatrix<T,STAR,VC,Int>(true,this->RowAlignment(),g) );
            *A_STAR_VC = *A_STAR_VR;
            delete A_STAR_VR.release(); // lowers memory highwater

            *this = *A_STAR_VC;
        }
    }
    return *this;
}

template<typename T,typename Int>
const DistMatrix<T,MR,MC,Int>&
DistMatrix<T,MR,MC,Int>::operator=( const DistMatrix<T,MC,STAR,Int>& A )
{ 
#ifndef RELEASE
    CallStackEntry entry("[MR,MC] = [MC,* ]");
    this->AssertNotLocked();
    this->AssertSameGrid( A.Grid() );
    if( this->Viewing() )
        this->AssertSameSize( A.Height(), A.Width() );
#endif
    const elem::Grid& g = this->Grid();
    std::auto_ptr<DistMatrix<T,VC,STAR,Int> > A_VC_STAR
    ( new DistMatrix<T,VC,STAR,Int>(g) );
    *A_VC_STAR = A;

    std::auto_ptr<DistMatrix<T,VR,STAR,Int> > A_VR_STAR
    ( new DistMatrix<T,VR,STAR,Int>(true,this->ColAlignment(),g) );
    *A_VR_STAR = *A_VC_STAR;
    delete A_VC_STAR.release(); // lowers memory highwater

    *this = *A_VR_STAR;
    return *this;
}

template<typename T,typename Int>
const DistMatrix<T,MR,MC,Int>&
DistMatrix<T,MR,MC,Int>::operator=( const DistMatrix<T,STAR,MR,Int>& A )
{ 
#ifndef RELEASE
    CallStackEntry entry("[MR,MC] = [* ,MR]");
    this->AssertNotLocked();
    this->AssertSameGrid( A.Grid() );
    if( this->Viewing() )
        this->AssertSameSize( A.Height(), A.Width() );
#endif
    const elem::Grid& g = this->Grid();
    std::auto_ptr<DistMatrix<T,STAR,VR,Int> > A_STAR_VR
    ( new DistMatrix<T,STAR,VR,Int>(g) );
    *A_STAR_VR = A;

    std::auto_ptr<DistMatrix<T,STAR,VC,Int> > A_STAR_VC
    ( new DistMatrix<T,STAR,VC,Int>(true,this->RowAlignment(),g) );
    *A_STAR_VC = *A_STAR_VR;
    delete A_STAR_VR.release(); // lowers memory highwater

    *this = *A_STAR_VC;
    return *this;
}

template<typename T,typename Int>
const DistMatrix<T,MR,MC,Int>&
DistMatrix<T,MR,MC,Int>::operator=( const DistMatrix<T,MD,STAR,Int>& A )
{
#ifndef RELEASE
    CallStackEntry entry("[MR,MC] = [MD,* ]");
    this->AssertNotLocked();
    this->AssertSameGrid( A.Grid() );
    if( this->Viewing() )
        this->AssertSameSize( A.Height(), A.Width() );
#endif
    throw std::logic_error("[MR,MC] = [MD,* ] not yet implemented");
    return *this;
}

template<typename T,typename Int>
const DistMatrix<T,MR,MC,Int>&
DistMatrix<T,MR,MC,Int>::operator=( const DistMatrix<T,STAR,MD,Int>& A )
{ 
#ifndef RELEASE
    CallStackEntry entry("[MR,MC] = [* ,MD]");
    this->AssertNotLocked();
    this->AssertSameGrid( A.Grid() );
    if( this->Viewing() )
        this->AssertSameSize( A.Height(), A.Width() );
#endif
    throw std::logic_error("[MR,MC] = [* ,MD] not yet implemented");
    return *this;
}

template<typename T,typename Int>
const DistMatrix<T,MR,MC,Int>&
DistMatrix<T,MR,MC,Int>::operator=( const DistMatrix<T,MR,MC,Int>& A )
{ 
#ifndef RELEASE
    CallStackEntry entry("[MR,MC] = [MR,MC]");
    this->AssertNotLocked();
    this->AssertSameGrid( A.Grid() );
    if( this->Viewing() )
        this->AssertSameSize( A.Height(), A.Width() );
#endif
    const elem::Grid& g = this->Grid();
    if( !this->Viewing() )
    {
        if( !this->ConstrainedColAlignment() )
        {
            this->colAlignment_ = A.ColAlignment();
            if( this->Participating() )
                this->colShift_ = A.ColShift();
        }
        if( !this->ConstrainedRowAlignment() )
        {
            this->rowAlignment_ = A.RowAlignment();
            if( this->Participating() )
                this->rowShift_ = A.RowShift();
        }
        this->ResizeTo( A.Height(), A.Width() );
    }
    if( !this->Participating() )
        return *this;

    if( this->ColAlignment() == A.ColAlignment() &&
        this->RowAlignment() == A.RowAlignment() )
    {
        this->matrix_ = A.LockedMatrix();
    }
    else
    {
#ifdef UNALIGNED_WARNINGS
        if( g.Rank() == 0 )
            std::cerr << "Unaligned [MR,MC] <- [MR,MC]" << std::endl;
#endif
        const Int r = g.Height();
        const Int c = g.Width();
        const Int row = g.Row();
        const Int col = g.Col();

        const Int colAlignment = this->ColAlignment();
        const Int rowAlignment = this->RowAlignment();
        const Int colAlignmentOfA = A.ColAlignment();
        const Int rowAlignmentOfA = A.RowAlignment();

        const Int sendRow = (row+r+rowAlignment-rowAlignmentOfA) % r;
        const Int sendCol = (col+c+colAlignment-colAlignmentOfA) % c;
        const Int recvRow = (row+r+rowAlignmentOfA-rowAlignment) % r;
        const Int recvCol = (col+c+colAlignmentOfA-colAlignment) % c;
        const Int sendRank = sendRow + sendCol*r;
        const Int recvRank = recvRow + recvCol*r;

        const Int localHeight = this->LocalHeight();
        const Int localWidth = this->LocalWidth();
        const Int localHeightOfA = A.LocalHeight();
        const Int localWidthOfA = A.LocalWidth();

        const Int sendSize = localHeightOfA * localWidthOfA;
        const Int recvSize = localHeight * localWidth;

        T* buffer = this->auxMemory_.Require( sendSize + recvSize );
        T* sendBuf = &buffer[0];
        T* recvBuf = &buffer[sendSize];

        // Pack
        const T* ABuf = A.LockedBuffer();
        const Int ALDim = A.LDim();
#ifdef HAVE_OPENMP
#pragma omp parallel for
#endif
        for( Int jLoc=0; jLoc<localWidthOfA; ++jLoc )
        {
            const T* ACol = &ABuf[jLoc*ALDim];
            T* sendBufCol = &sendBuf[jLoc*localHeightOfA];
            MemCopy( sendBufCol, ACol, localHeightOfA );
        }

        // Communicate
        mpi::SendRecv
        ( sendBuf, sendSize, sendRank, 0,
          recvBuf, recvSize, recvRank, mpi::ANY_TAG, g.VCComm() );

        // Unpack
        T* thisBuf = this->Buffer();
        const Int thisLDim = this->LDim();
#ifdef HAVE_OPENMP
#pragma omp parallel for
#endif
        for( Int jLoc=0; jLoc<localWidth; ++jLoc )
        {
            const T* recvBufCol = &recvBuf[jLoc*localHeight];
            T* thisCol = &thisBuf[jLoc*thisLDim];
            MemCopy( thisCol, recvBufCol, localHeight );
        }
        this->auxMemory_.Release();
    }
    return *this;
}

template<typename T,typename Int>
const DistMatrix<T,MR,MC,Int>&
DistMatrix<T,MR,MC,Int>::operator=( const DistMatrix<T,MR,STAR,Int>& A )
{ 
#ifndef RELEASE
    CallStackEntry entry("[MR,MC] = [MR,* ]");
    this->AssertNotLocked();
    this->AssertSameGrid( A.Grid() );
    if( this->Viewing() )
        this->AssertSameSize( A.Height(), A.Width() );
#endif
    const elem::Grid& g = this->Grid();
    if( !this->Viewing() )
    {
        if( !this->ConstrainedColAlignment() )
        {
            this->colAlignment_ = A.ColAlignment();
            this->SetColShift();
        }
        this->ResizeTo( A.Height(), A.Width() );
    }
    if( !this->Participating() )
        return *this;

    if( this->ColAlignment() == A.ColAlignment() )
    {
        const Int r = g.Height();
        const Int rowShift = this->RowShift();

        const Int localHeight = this->LocalHeight();
        const Int localWidth = this->LocalWidth();

        T* thisBuf = this->Buffer();
        const Int thisLDim = this->LDim();
        const T* ABuf = A.LockedBuffer();
        const Int ALDim = A.LDim();
#ifdef HAVE_OPENMP
#pragma omp parallel for
#endif
        for( Int jLoc=0; jLoc<localWidth; ++jLoc )
        {
            const T* ACol = &ABuf[(rowShift+jLoc*r)*ALDim];
            T* thisCol = &thisBuf[jLoc*thisLDim];
            MemCopy( thisCol, ACol, localHeight );
        }
    }
    else
    {
#ifdef UNALIGNED_WARNINGS
        if( g.Rank() == 0 )
            std::cerr << "Unaligned [MR,MC] <- [MR,* ]" << std::endl;
#endif
        const Int r = g.Height();
        const Int c = g.Width();
        const Int col = g.Col();

        const Int rowShift = this->RowShift();
        const Int colAlignment = this->ColAlignment();
        const Int colAlignmentOfA = A.ColAlignment();

        const Int sendRank = (col+c+colAlignment-colAlignmentOfA) % c;
        const Int recvRank = (col+c+colAlignmentOfA-colAlignment) % c;

        const Int localHeight = this->LocalHeight();
        const Int localWidth = this->LocalWidth();
        const Int localHeightOfA = A.LocalHeight();

        const Int sendSize = localHeightOfA * localWidth;
        const Int recvSize = localHeight * localWidth;

        T* buffer = this->auxMemory_.Require( sendSize + recvSize );
        T* sendBuf = &buffer[0];
        T* recvBuf = &buffer[sendSize];

        // Pack
        const T* ABuf = A.LockedBuffer();
        const Int ALDim = A.LDim();
#ifdef HAVE_OPENMP
#pragma omp parallel for
#endif
        for( Int jLoc=0; jLoc<localWidth; ++jLoc )
        {
            const T* ACol = &ABuf[(rowShift+jLoc*r)*ALDim];
            T* sendBufCol = &sendBuf[jLoc*localHeightOfA];
            MemCopy( sendBufCol, ACol, localHeightOfA );
        }

        // Communicate
        mpi::SendRecv
        ( sendBuf, sendSize, sendRank, 0,
          recvBuf, recvSize, recvRank, mpi::ANY_TAG, g.RowComm() );

        // Unpack
        T* thisBuf = this->Buffer();
        const Int thisLDim = this->LDim();
#ifdef HAVE_OPENMP
#pragma omp parallel for
#endif
        for( Int jLoc=0; jLoc<localWidth; ++jLoc )
        {
            const T* recvBufCol = &recvBuf[jLoc*localHeight];
            T* thisCol = &thisBuf[jLoc*thisLDim];
            MemCopy( thisCol, recvBufCol, localHeight );
        }
        this->auxMemory_.Release();
    }
    return *this;
}

template<typename T,typename Int>
const DistMatrix<T,MR,MC,Int>&
DistMatrix<T,MR,MC,Int>::operator=( const DistMatrix<T,STAR,MC,Int>& A )
{ 
#ifndef RELEASE
    CallStackEntry entry("[MR,MC] = [* ,MC]");
    this->AssertNotLocked();
    this->AssertSameGrid( A.Grid() );
    if( this->Viewing() )
        this->AssertSameSize( A.Height(), A.Width() );
#endif
    const elem::Grid& g = this->Grid();
    if( !this->Viewing() )
    {
        if( !this->ConstrainedRowAlignment() )
        {
            this->rowAlignment_ = A.RowAlignment();
            this->SetRowShift();
        }
        this->ResizeTo( A.Height(), A.Width() );
    }
    if( !this->Participating() )
        return *this;

    if( this->RowAlignment() == A.RowAlignment() )
    {
        const Int c = g.Width();
        const Int colShift = this->ColShift();

        const Int localHeight = this->LocalHeight();
        const Int localWidth = this->LocalWidth();

        T* thisBuf = this->Buffer();
        const Int thisLDim = this->LDim();
        const T* ABuf = A.LockedBuffer();
        const Int ALDim = A.LDim();
#ifdef HAVE_OPENMP
#pragma omp parallel for
#endif
        for( Int jLoc=0; jLoc<localWidth; ++jLoc )
        {
            T* destCol = &thisBuf[jLoc*thisLDim];
            const T* sourceCol = &ABuf[colShift+jLoc*ALDim];
            for( Int iLoc=0; iLoc<localHeight; ++iLoc )
                destCol[iLoc] = sourceCol[iLoc*c];
        }
    }
    else
    {
#ifdef UNALIGNED_WARNINGS
        if( g.Rank() == 0 )
            std::cerr << "Unaligned [MR,MC] <- [* ,MC]" << std::endl;
#endif
        const Int r = g.Height();
        const Int c = g.Width();
        const Int row = g.Row(); 

        const Int colShift = this->ColShift();
        const Int rowAlignment = this->RowAlignment();
        const Int rowAlignmentOfA = A.RowAlignment();

        const Int sendRow = (row+r+rowAlignment-rowAlignmentOfA) % r;
        const Int recvRow = (row+r+rowAlignmentOfA-rowAlignment) % r;

        const Int localHeight = this->LocalHeight();
        const Int localWidth = this->LocalWidth();
        const Int localWidthOfA = A.LocalWidth();

        const Int sendSize = localHeight * localWidthOfA;
        const Int recvSize = localHeight * localWidth;

        T* buffer = this->auxMemory_.Require( sendSize + recvSize );
        T* sendBuf = &buffer[0];
        T* recvBuf = &buffer[sendSize];

        // Pack
        const T* ABuf = A.LockedBuffer();
#ifdef HAVE_OPENMP
#pragma omp parallel for
#endif
        for( Int jLoc=0; jLoc<localWidthOfA; ++jLoc )
        {
            T* destCol = &sendBuf[jLoc*localHeight];
            const T* sourceCol = &ABuf[colShift+jLoc];
            for( Int iLoc=0; iLoc<localHeight; ++iLoc )
                destCol[iLoc] = sourceCol[iLoc*c];
        }

        // Communicate
        mpi::SendRecv
        ( sendBuf, sendSize, sendRow, 0,
          recvBuf, recvSize, recvRow, mpi::ANY_TAG, g.ColComm() );

        // Unpack
        T* thisBuf = this->Buffer();
        const Int thisLDim = this->LDim();
#ifdef HAVE_OPENMP
#pragma omp parallel for
#endif
        for( Int jLoc=0; jLoc<localWidth; ++jLoc )
        {
            const T* recvBufCol = &recvBuf[jLoc*localHeight];
            T* thisCol = &thisBuf[jLoc*thisLDim];
            MemCopy( thisCol, recvBufCol, localHeight );
        }
        this->auxMemory_.Release();
    }
    return *this;
}

template<typename T,typename Int>
const DistMatrix<T,MR,MC,Int>&
DistMatrix<T,MR,MC,Int>::operator=( const DistMatrix<T,VC,STAR,Int>& A )
{ 
#ifndef RELEASE
    CallStackEntry entry("[MR,MC] = [VC,* ]");
    this->AssertNotLocked();
    this->AssertSameGrid( A.Grid() );
    if( this->Viewing() )
        this->AssertSameSize( A.Height(), A.Width() );
#endif
    const elem::Grid& g = this->Grid();
    DistMatrix<T,VR,STAR,Int> A_VR_STAR(g);

    A_VR_STAR = A;
    *this = A_VR_STAR;
    return *this;
}

template<typename T,typename Int>
const DistMatrix<T,MR,MC,Int>&
DistMatrix<T,MR,MC,Int>::operator=( const DistMatrix<T,STAR,VC,Int>& A )
{ 
#ifndef RELEASE
    CallStackEntry entry("[MR,MC] = [* ,VC]");
    this->AssertNotLocked();
    this->AssertSameGrid( A.Grid() );
    if( this->Viewing() )
        this->AssertSameSize( A.Height(), A.Width() );
#endif
    const elem::Grid& g = this->Grid();
    if( !this->Viewing() )
    {
        if( !this->ConstrainedRowAlignment() )
        {
            this->rowAlignment_ = A.RowAlignment() % g.Height();
            this->SetRowShift();
        }
        this->ResizeTo( A.Height(), A.Width() );
    }
    if( !this->Participating() )
        return *this;

    if( this->RowAlignment() == A.RowAlignment() % g.Height() )
    {
        const Int r = g.Height();
        const Int c = g.Width();
        const Int p = r * c;
        const Int row = g.Row();

        const Int rowShift = this->RowShift();
        const Int colAlignment = this->ColAlignment();
        const Int rowAlignmentOfA = A.RowAlignment();

        const Int height = this->Height();
        const Int width = this->Width();
        const Int localHeight = this->LocalHeight();
        const Int localWidthOfA = A.LocalWidth();

        const Int maxHeight = MaxLength(height,c);
        const Int maxWidth = MaxLength(width,p);
        const Int portionSize = mpi::Pad( maxHeight*maxWidth );

        T* buffer = this->auxMemory_.Require( 2*c*portionSize );
        T* sendBuf = &buffer[0];
        T* recvBuf = &buffer[c*portionSize];

        // Pack
        const Int ALDim = A.LDim();
        const T* ABuf = A.LockedBuffer();
#if defined(HAVE_OPENMP) && !defined(PARALLELIZE_INNER_LOOPS)
#pragma omp parallel for
#endif
        for( Int k=0; k<c; ++k )
        {
            T* data = &sendBuf[k*portionSize];
            const Int thisColShift = Shift_(k,colAlignment,c);
            const Int thisLocalHeight = Length_(height,thisColShift,c);
#if defined(HAVE_OPENMP) && defined(PARALLELIZE_INNER_LOOPS)
#pragma omp parallel for 
#endif
            for( Int jLoc=0; jLoc<localWidthOfA; ++jLoc )
            {
                T* destCol = &data[jLoc*thisLocalHeight];
                const T* sourceCol = &ABuf[thisColShift+jLoc*ALDim];
                for( Int iLoc=0; iLoc<thisLocalHeight; ++iLoc )
                    destCol[iLoc] = sourceCol[iLoc*c];
            }
        }

        // Communicate
        mpi::AllToAll
        ( sendBuf, portionSize,
          recvBuf, portionSize, g.RowComm() );

        // Unpack
        T* thisBuf = this->Buffer();
        const Int thisLDim = this->LDim();
#if defined(HAVE_OPENMP) && !defined(PARALLELIZE_INNER_LOOPS)
#pragma omp parallel for
#endif
        for( Int k=0; k<c; ++k )
        {
            const T* data = &recvBuf[k*portionSize];

            const Int thisRank = row+k*r;
            const Int thisRowShift = Shift_(thisRank,rowAlignmentOfA,p);
            const Int thisRowOffset = (thisRowShift-rowShift) / r;
            const Int thisLocalWidth = Length_(width,thisRowShift,p);

#if defined(HAVE_OPENMP) && defined(PARALLELIZE_INNER_LOOPS)
#pragma omp parallel for
#endif
            for( Int jLoc=0; jLoc<thisLocalWidth; ++jLoc )
            {
                const T* dataCol = &data[jLoc*localHeight];
                T* thisCol = &thisBuf[(thisRowOffset+jLoc*c)*thisLDim];
                MemCopy( thisCol, dataCol, localHeight );
            }
        }
        this->auxMemory_.Release();
    }
    else
    {
#ifdef UNALIGNED_WARNINGS
        if( g.Rank() == 0 )
            std::cerr << "Unaligned [MR,MC] <- [* ,VC]" << std::endl;
#endif
        const Int r = g.Height();
        const Int c = g.Width();
        const Int p = r * c;
        const Int row = g.Row();

        const Int rowShift = this->RowShift();
        const Int colAlignment = this->ColAlignment();
        const Int rowAlignment = this->RowAlignment();
        const Int rowAlignmentOfA = A.RowAlignment();

        const Int sendRow = (row+r+rowAlignment-(rowAlignmentOfA%r)) % r;
        const Int recvRow = (row+r+(rowAlignmentOfA%r)-rowAlignment) % r;

        const Int height = this->Height();
        const Int width = this->Width();
        const Int localHeight = this->LocalHeight();
        const Int localWidthOfA = A.LocalWidth();

        const Int maxHeight = MaxLength(height,c);
        const Int maxWidth = MaxLength(width,p);
        const Int portionSize = mpi::Pad( maxHeight*maxWidth );

        T* buffer = this->auxMemory_.Require( 2*c*portionSize );
        T* firstBuf = &buffer[0];
        T* secondBuf = &buffer[c*portionSize];

        // Pack
        const Int ALDim = A.LDim();
        const T* ABuf = A.LockedBuffer();
#if defined(HAVE_OPENMP) && !defined(PARALLELIZE_INNER_LOOPS)
#pragma omp parallel for
#endif
        for( Int k=0; k<c; ++k )
        {
            T* data = &secondBuf[k*portionSize];
            const Int thisColShift = Shift_(k,colAlignment,c);
            const Int thisLocalHeight = Length_(height,thisColShift,c);
#if defined(HAVE_OPENMP) && defined(PARALLELIZE_INNER_LOOPS)
#pragma omp parallel for 
#endif
            for( Int jLoc=0; jLoc<localWidthOfA; ++jLoc )
            {
                T* destCol = &data[jLoc*thisLocalHeight];
                const T* sourceCol = &ABuf[thisColShift+jLoc*ALDim];
                for( Int iLoc=0; iLoc<thisLocalHeight; ++iLoc )
                    destCol[iLoc] = sourceCol[iLoc*c];
            }
        }

        // SendRecv to align A[* ,VC] via a trade in the column
        mpi::SendRecv
        ( secondBuf, c*portionSize, sendRow, 0,
          firstBuf,  c*portionSize, recvRow, mpi::ANY_TAG, g.ColComm() );

        // AllToAll to gather all of the aligned [* ,VC] into secondBuf
        mpi::AllToAll
        ( firstBuf,  portionSize, 
          secondBuf, portionSize, g.RowComm() );

        // Unpack
        T* thisBuf = this->Buffer();
        const Int thisLDim = this->LDim();
#if defined(HAVE_OPENMP) && !defined(PARALLELIZE_INNER_LOOPS)
#pragma omp parallel for
#endif
        for( Int k=0; k<c; ++k )
        {
            const T* data = &secondBuf[k*portionSize];
            const Int thisRank = recvRow+k*r;
            const Int thisRowShift = Shift_(thisRank,rowAlignmentOfA,p);
            const Int thisRowOffset = (thisRowShift-rowShift) / r;
            const Int thisLocalWidth = Length_(width,thisRowShift,p);
#ifdef HAVE_OPENMP
#pragma omp parallel for
#endif
            for( Int jLoc=0; jLoc<thisLocalWidth; ++jLoc )
            {
                const T* dataCol = &data[jLoc*localHeight];
                T* thisCol = &thisBuf[(thisRowOffset+jLoc*c)*thisLDim];
                MemCopy( thisCol, dataCol, localHeight );
            }
        }
        this->auxMemory_.Release();
    }
    return *this;
}

template<typename T,typename Int>
const DistMatrix<T,MR,MC,Int>&
DistMatrix<T,MR,MC,Int>::operator=( const DistMatrix<T,VR,STAR,Int>& A )
{ 
#ifndef RELEASE
    CallStackEntry entry("[MR,MC] = [VR,* ]");
    this->AssertNotLocked();
    this->AssertSameGrid( A.Grid() );
    if( this->Viewing() )
        this->AssertSameSize( A.Height(), A.Width() );
#endif
    const elem::Grid& g = this->Grid();
    if( !this->Viewing() )
    {
        if( !this->ConstrainedColAlignment() )
        {
            this->colAlignment_ = A.ColAlignment() % g.Width();
            this->SetColShift();
        }
        this->ResizeTo( A.Height(), A.Width() );
    }
    if( !this->Participating() )
        return *this;

    if( this->ColAlignment() == A.ColAlignment() % g.Width() )
    {
        const Int r = g.Height();
        const Int c = g.Width();
        const Int p = r * c;
        const Int col = g.Col();

        const Int colShift = this->ColShift();
        const Int rowAlignment = this->RowAlignment();
        const Int colAlignmentOfA = A.ColAlignment();

        const Int height = this->Height();
        const Int width = this->Width();
        const Int localWidth = this->LocalWidth();
        const Int localHeightOfA = A.LocalHeight();

        const Int maxHeight = MaxLength(height,p);
        const Int maxWidth = MaxLength(width,r);
        const Int portionSize = mpi::Pad( maxHeight*maxWidth );

        T* buffer = this->auxMemory_.Require( 2*r*portionSize );
        T* sendBuf = &buffer[0];
        T* recvBuf = &buffer[r*portionSize];

        // Pack
        const Int ALDim = A.LDim();
        const T* ABuf = A.LockedBuffer();
#if defined(HAVE_OPENMP) && !defined(PARALLELIZE_INNER_LOOPS)
#pragma omp parallel for
#endif
        for( Int k=0; k<r; ++k )
        {
            T* data = &sendBuf[k*portionSize];
            const Int thisRowShift = Shift_(k,rowAlignment,r);
            const Int thisLocalWidth = Length_(width,thisRowShift,r);
#if defined(HAVE_OPENMP) && defined(PARALLELIZE_INNER_LOOPS)
#pragma omp parallel for
#endif
            for( Int jLoc=0; jLoc<thisLocalWidth; ++jLoc )
            {
                const T* ACol = &ABuf[(thisRowShift+jLoc*r)*ALDim];
                T* dataCol = &data[jLoc*localHeightOfA];
                MemCopy( dataCol, ACol, localHeightOfA );
            }
        }

        // Communicate
        mpi::AllToAll
        ( sendBuf, portionSize,
          recvBuf, portionSize, g.ColComm() );

        // Unpack
        T* thisBuf = this->Buffer();
        const Int thisLDim = this->LDim();
#if defined(HAVE_OPENMP) && !defined(PARALLELIZE_INNER_LOOPS)
#pragma omp parallel for
#endif
        for( Int k=0; k<r; ++k )
        {
            const T* data = &recvBuf[k*portionSize];
            const Int thisRank = col+k*c;
            const Int thisColShift = Shift_(thisRank,colAlignmentOfA,p);
            const Int thisColOffset = (thisColShift-colShift) / c;
            const Int thisLocalHeight = Length_(height,thisColShift,p);
#if defined(HAVE_OPENMP) && defined(PARALLELIZE_INNER_LOOPS)
#pragma omp parallel for
#endif
            for( Int jLoc=0; jLoc<localWidth; ++jLoc )
            {
                T* destCol = &thisBuf[thisColOffset+jLoc*thisLDim];
                const T* sourceCol = &data[jLoc*thisLocalHeight];
                for( Int iLoc=0; iLoc<thisLocalHeight; ++iLoc )
                    destCol[iLoc*r] = sourceCol[iLoc];
            }
        }
        this->auxMemory_.Release();
    }
    else
    {
#ifdef UNALIGNED_WARNINGS
        if( g.Rank() == 0 )
            std::cerr << "Unaligned [MR,MC] <- [* ,VC]" << std::endl;
#endif
        const Int r = g.Height();
        const Int c = g.Width();
        const Int p = r * c;
        const Int col = g.Col();

        const Int colShift = this->ColShift();
        const Int colAlignment = this->ColAlignment();
        const Int rowAlignment = this->RowAlignment();
        const Int colAlignmentOfA = A.ColAlignment();

        const Int sendCol = (col+c+colAlignment-(colAlignmentOfA%c)) % c;
        const Int recvCol = (col+c+(colAlignmentOfA%c)-colAlignment) % c;

        const Int height = this->Height();
        const Int width = this->Width();
        const Int localWidth = this->LocalWidth();
        const Int localHeightOfA = A.LocalHeight();

        const Int maxHeight = MaxLength(height,p);
        const Int maxWidth = MaxLength(width,r);
        const Int portionSize = mpi::Pad( maxHeight*maxWidth );

        T* buffer = this->auxMemory_.Require( 2*r*portionSize );
        T* firstBuf = &buffer[0];
        T* secondBuf = &buffer[r*portionSize];

        // Pack
        const Int ALDim = A.LDim();
        const T* ABuf = A.LockedBuffer();
#if defined(HAVE_OPENMP) && !defined(PARALLELIZE_INNER_LOOPS)
#pragma omp parallel for
#endif
        for( Int k=0; k<r; ++k )
        {
            T* data = &secondBuf[k*portionSize];
            const Int thisRowShift = Shift_(k,rowAlignment,r);
            const Int thisLocalWidth = Length_(width,thisRowShift,r);
#if defined(HAVE_OPENMP) && defined(PARALLELIZE_INNER_LOOPS)
#pragma omp parallel for
#endif
            for( Int jLoc=0; jLoc<thisLocalWidth; ++jLoc )
            {
                const T* ACol = &ABuf[(thisRowShift+jLoc*r)*ALDim];
                T* dataCol = &data[jLoc*localHeightOfA];
                MemCopy( dataCol, ACol, localHeightOfA );
            }
        }

        // SendRecv to align A[VR,* ] via a trade in the row
        mpi::SendRecv
        ( secondBuf, r*portionSize, sendCol, 0,
          firstBuf,  r*portionSize, recvCol, mpi::ANY_TAG, g.RowComm() );

        // AllToAll to gather all of the aligned [VR,* ] data into secondBuf
        mpi::AllToAll
        ( firstBuf,  portionSize,
          secondBuf, portionSize, g.ColComm() );

        // Unpack
        T* thisBuf = this->Buffer();
        const Int thisLDim = this->LDim();
#if defined(HAVE_OPENMP) && !defined(PARALLELIZE_INNER_LOOPS)
#pragma omp parallel for
#endif
        for( Int k=0; k<r; ++k )
        {
            const T* data = &secondBuf[k*portionSize];
            const Int thisRank = recvCol+k*c;
            const Int thisColShift = Shift_(thisRank,colAlignmentOfA,p);
            const Int thisColOffset = (thisColShift-colShift) / c;
            const Int thisLocalHeight = Length_(height,thisColShift,p);
#if defined(HAVE_OPENMP) && defined(PARALLELIZE_INNER_LOOPS)
#pragma omp parallel for 
#endif
            for( Int jLoc=0; jLoc<localWidth; ++jLoc )
            {
                T* destCol = &thisBuf[thisColOffset+jLoc*thisLDim];
                const T* sourceCol = &data[jLoc*thisLocalHeight];
                for( Int iLoc=0; iLoc<thisLocalHeight; ++iLoc )
                    destCol[iLoc*r] = sourceCol[iLoc];
            }
        }
        this->auxMemory_.Release();
    }
    return *this;
}

template<typename T,typename Int>
const DistMatrix<T,MR,MC,Int>&
DistMatrix<T,MR,MC,Int>::operator=( const DistMatrix<T,STAR,VR,Int>& A )
{ 
#ifndef RELEASE
    CallStackEntry entry("[MR,MC] = [* ,VR]");
    this->AssertNotLocked();
    this->AssertSameGrid( A.Grid() );
    if( this->Viewing() )
        this->AssertSameSize( A.Height(), A.Width() );
#endif
    const elem::Grid& g = this->Grid();
    DistMatrix<T,STAR,VC,Int> A_STAR_VC(g);

    A_STAR_VC = A;
    *this = A_STAR_VC;
    return *this;
}

template<typename T,typename Int>
const DistMatrix<T,MR,MC,Int>&
DistMatrix<T,MR,MC,Int>::operator=( const DistMatrix<T,STAR,STAR,Int>& A )
{ 
#ifndef RELEASE
    CallStackEntry entry("[MR,MC] = [* ,* ]");
    this->AssertNotLocked();
    this->AssertSameGrid( A.Grid() );
    if( this->Viewing() )
        this->AssertSameSize( A.Height(), A.Width() );
#endif
    if( !this->Viewing() )
        this->ResizeTo( A.Height(), A.Width() );

    const elem::Grid& g = this->Grid();
    const Int r = g.Height();
    const Int c = g.Width();
    const Int colShift = this->ColShift();
    const Int rowShift = this->RowShift();

    const Int localHeight = this->LocalHeight();
    const Int localWidth = this->LocalWidth();

    const T* ABuf = A.LockedBuffer();
    const Int ALDim = A.LDim();
    T* thisBuf = this->Buffer();
    const Int thisLDim = this->LDim();
#ifdef HAVE_OPENMP
#pragma omp parallel for 
#endif
    for( Int jLoc=0; jLoc<localWidth; ++jLoc )
    {
        T* destCol = &thisBuf[jLoc*thisLDim];
        const T* sourceCol = &ABuf[colShift+(rowShift+jLoc*r)*ALDim];
        for( Int iLoc=0; iLoc<localHeight; ++iLoc )
            destCol[iLoc] = sourceCol[iLoc*c];
    }
    return *this;
}

// NOTE: This is almost an exact duplicate of [MC,MR] <- [o, o ]
template<typename T,typename Int>
const DistMatrix<T,MR,MC,Int>&
DistMatrix<T,MR,MC,Int>::operator=( const DistMatrix<T,CIRC,CIRC,Int>& A )
{
#ifndef RELEASE
    CallStackEntry entry("[MR,MC] = [o ,o ]");
    this->AssertNotLocked();
    this->AssertSameGrid( A.Grid() );
    if( this->Viewing() )
        this->AssertSameSize( A.Height(), A.Width() );
#endif
    const Grid& g = A.Grid();
    const int m = A.Height();
    const int n = A.Width();
    const int colStride = this->ColStride();
    const int rowStride = this->RowStride();
    const int p = g.Size();
    if( !this->Viewing() )
        this->ResizeTo( m, n );

    const int colAlignment = this->ColAlignment();
    const int rowAlignment = this->RowAlignment();
    const int mLocal = this->LocalHeight();
    const int nLocal = this->LocalWidth();
    const int pkgSize = mpi::Pad(MaxLength(m,colStride)*MaxLength(n,rowStride));
    const int recvSize = pkgSize;
    const int sendSize = p*pkgSize;
    T* recvBuf;
    if( A.Participating() )
    {
        T* buffer = this->auxMemory_.Require( sendSize + recvSize );
        T* sendBuf = &buffer[0];
        recvBuf = &buffer[sendSize];

        // Pack the send buffer
        const int ALDim = A.LDim();
        const T* ABuf = A.LockedBuffer();
        for( int t=0; t<rowStride; ++t )
        {
            const int tLocalWidth = Length( n, t, rowStride );
            // NOTE: switched vs. [MC,MR] variant of [o, o] redist
            const int row = (rowAlignment+t) % rowStride;
            for( int s=0; s<colStride; ++s )
            {
                const int sLocalHeight = Length( m, s, colStride );
                // NOTE: switched vs. [MC,MR] variant of [o, o] redist
                const int col = (colAlignment+s) % colStride;
                const int q = row + col*colStride;
                for( int jLoc=0; jLoc<tLocalWidth; ++jLoc )
                {
                    const int j = t + jLoc*rowStride;
                    for( int iLoc=0; iLoc<sLocalHeight; ++iLoc )
                    {
                        const int i = s + iLoc*colStride;
                        sendBuf[q*pkgSize+iLoc+jLoc*sLocalHeight] =
                            ABuf[i+j*ALDim];
                    }
                }
            }
        }

        // Scatter from the root
        mpi::Scatter
        ( sendBuf, pkgSize, recvBuf, pkgSize, A.Root(), g.VCComm() );
    }
    else if( this->Participating() )
    {
        recvBuf = this->auxMemory_.Require( recvSize );

        // Perform the receiving portion of the scatter from the non-root
        mpi::Scatter
        ( static_cast<T*>(0), pkgSize, 
          recvBuf,         pkgSize, A.Root(), g.VCComm() );
    }

    if( this->Participating() )
    {
        // Unpack
        const int ldim = this->LDim();
        T* buffer = this->Buffer();
        for( int jLoc=0; jLoc<nLocal; ++jLoc )
            for( int iLoc=0; iLoc<mLocal; ++iLoc )
                buffer[iLoc+jLoc*ldim] = recvBuf[iLoc+jLoc*mLocal];
        this->auxMemory_.Release();
    }

    return *this;
}

template<typename T,typename Int>
void
DistMatrix<T,MR,MC,Int>::SumScatterFrom( const DistMatrix<T,MR,STAR,Int>& A )
{
#ifndef RELEASE
    CallStackEntry entry("[MR,MC]::SumScatterFrom([MR,* ])");
    this->AssertNotLocked();
    this->AssertSameGrid( A.Grid() );
    if( this->Viewing() )
        this->AssertSameSize( A.Height(), A.Width() );
#endif
    const elem::Grid& g = this->Grid();
    if( !this->Viewing() )
    {
        if( !this->ConstrainedColAlignment() )
        {
            this->colAlignment_ = A.ColAlignment();
            this->SetColShift();
        }
        this->ResizeTo( A.Height(), A.Width() );
    }
    if( !this->Participating() )
        return;

    if( this->ColAlignment() == A.ColAlignment() )
    {
        if( this->Width() == 1 )
        {
            const Int rowAlignment = this->RowAlignment();
            const Int myRow = g.Row();

            const Int localHeight = this->LocalHeight();
            const Int portionSize = mpi::Pad( localHeight );

            T* buffer = this->auxMemory_.Require( 2*portionSize );
            T* sendBuf = &buffer[0];
            T* recvBuf = &buffer[portionSize];

            // Pack 
            const T* ACol = A.LockedBuffer();
            MemCopy( sendBuf, ACol, localHeight );

            // Reduce to rowAlignment
            mpi::Reduce
            ( sendBuf, recvBuf, portionSize,
              mpi::SUM, rowAlignment, g.ColComm() );

            if( myRow == rowAlignment )
            {
                T* thisCol = this->Buffer();
                MemCopy( thisCol, recvBuf, localHeight );
            }

            this->auxMemory_.Release();
        }
        else
        {
            const Int r = g.Height();
            const Int rowAlignment = this->RowAlignment();

            const Int width = this->Width();
            const Int localHeight = this->LocalHeight();
            const Int localWidth = this->LocalWidth();
            const Int maxLocalWidth = MaxLength(width,r);
            const Int recvSize = mpi::Pad( localHeight*maxLocalWidth );
            const Int sendSize = r * recvSize;

            T* buffer = this->auxMemory_.Require( sendSize );

            // Pack 
            const Int ALDim = A.LDim();
            const T* ABuf = A.LockedBuffer();
#if defined(HAVE_OPENMP) && !defined(PARALLELIZE_INNER_LOOPS)
#pragma omp parallel for
#endif
            for( Int k=0; k<r; ++k )
            {
                T* data = &buffer[k*recvSize];
                const Int thisRowShift = Shift_( k, rowAlignment, r );
                const Int thisLocalWidth = Length_( width, thisRowShift, r );
#if defined(HAVE_OPENMP) && defined(PARALLELIZE_INNER_LOOPS)
#pragma omp parallel for
#endif
                for( Int jLoc=0; jLoc<thisLocalWidth; ++jLoc )
                {
                    const T* ACol = &ABuf[(thisRowShift+jLoc*r)*ALDim];
                    T* dataCol = &data[jLoc*localHeight];
                    MemCopy( dataCol, ACol, localHeight );
                }
            }

            // Communicate
            mpi::ReduceScatter( buffer, recvSize, mpi::SUM, g.ColComm() );

            // Unpack our received data
            T* thisBuf = this->Buffer();
            const Int thisLDim = this->LDim();
#ifdef HAVE_OPENMP
#pragma omp parallel for
#endif
            for( Int j=0; j<localWidth; ++j )
            {
                const T* bufferCol = &buffer[j*localHeight];
                T* thisCol = &thisBuf[j*thisLDim];
                MemCopy( thisCol, bufferCol, localHeight );
            }
            this->auxMemory_.Release();
        }
    }
    else
    {
#ifdef UNALIGNED_WARNINGS
        if( g.Rank() == 0 )
            std::cerr << "Unaligned SumScatterFrom [MR,MC] <- [MR,* ]" 
                      << std::endl;
#endif
        if( this->Width() == 1 )
        {
            const Int c = g.Width();
            const Int rowAlignment = this->RowAlignment();
            const Int myRow = g.Row();
            const Int myCol = g.Col();

            const Int height = this->Height();
            const Int localHeight = this->LocalHeight();
            const Int localHeightOfA = A.LocalHeight();
            const Int maxLocalHeight = MaxLength(height,c);
            const Int portionSize = mpi::Pad( maxLocalHeight );

            const Int colAlignment = this->ColAlignment();
            const Int colAlignmentOfA = A.ColAlignment();
            const Int sendCol = (myCol+c+colAlignment-colAlignmentOfA) % c;
            const Int recvCol = (myCol+c+colAlignmentOfA-colAlignment) % c;

            T* buffer = this->auxMemory_.Require( 2*portionSize );
            T* sendBuf = &buffer[0];
            T* recvBuf = &buffer[portionSize];

            // Pack
            const T* ACol = A.LockedBuffer();
            MemCopy( sendBuf, ACol, localHeightOfA );

            // Reduce to rowAlignment
            mpi::Reduce
            ( sendBuf, recvBuf, portionSize,
              mpi::SUM, rowAlignment, g.ColComm() );

            if( myRow == rowAlignment )
            {
                // Perform the realignment
                mpi::SendRecv
                ( recvBuf, portionSize, sendCol, 0,
                  sendBuf, portionSize, recvCol, 0, g.RowComm() );

                T* thisCol = this->Buffer();
                MemCopy( thisCol, sendBuf, localHeight );
            }

            this->auxMemory_.Release();
        }
        else
        {
            const Int r = g.Height();
            const Int c = g.Width();
            const Int col = g.Col();

            const Int colAlignment = this->ColAlignment();
            const Int rowAlignment = this->RowAlignment();
            const Int colAlignmentOfA = A.ColAlignment();
            const Int sendCol = (col+c+colAlignment-colAlignmentOfA) % c;
            const Int recvCol = (col+c+colAlignmentOfA-colAlignment) % c;

            const Int width = this->Width();
            const Int localHeight = this->LocalHeight();
            const Int localWidth = this->LocalWidth();
            const Int localHeightOfA = A.LocalHeight();
            const Int maxLocalWidth = MaxLength(width,r);

            const Int recvSize_RS = mpi::Pad( localHeightOfA*maxLocalWidth );
            const Int sendSize_RS = r * recvSize_RS;
            const Int recvSize_SR = localHeight * localWidth;

            T* buffer = this->auxMemory_.Require
            ( recvSize_RS + std::max(sendSize_RS,recvSize_SR) );
            T* firstBuf = &buffer[0];
            T* secondBuf = &buffer[recvSize_RS];

            // Pack
            const T* ABuf = A.LockedBuffer();
            const Int ALDim = A.LDim();
#if defined(HAVE_OPENMP) && !defined(PARALLELIZE_INNER_LOOPS)
#pragma omp parallel for
#endif
            for( Int k=0; k<r; ++k )
            {
                T* data = &secondBuf[k*recvSize_RS];

                const Int thisRowShift = Shift_( k, rowAlignment, r );
                const Int thisLocalWidth = Length_(width,thisRowShift,r);

#if defined(HAVE_OPENMP) && defined(PARALLELIZE_INNER_LOOPS)
#pragma omp parallel for
#endif
                for( Int jLoc=0; jLoc<thisLocalWidth; ++jLoc )
                {
                    const T* ACol = &ABuf[(thisRowShift+jLoc*r)*ALDim];
                    T* dataCol = &data[jLoc*localHeightOfA];
                    MemCopy( dataCol, ACol, localHeightOfA );
                }
            }

            // Reduce-scatter over each process col
            mpi::ReduceScatter
            ( secondBuf, firstBuf, recvSize_RS, mpi::SUM, g.ColComm() );

            // Trade reduced data with the appropriate process col
            mpi::SendRecv
            ( firstBuf,  localHeightOfA*localWidth, sendCol, 0,
              secondBuf, localHeight*localWidth,    recvCol, mpi::ANY_TAG,
              g.RowComm() );

            // Unpack the received data
            T* thisBuf = this->Buffer();
            const Int thisLDim = this->LDim();
#ifdef HAVE_OPENMP
#pragma omp parallel for
#endif
            for( Int jLoc=0; jLoc<localWidth; ++jLoc )
            {
                const T* secondBufCol = &secondBuf[jLoc*localHeight];
                T* thisCol = &thisBuf[jLoc*thisLDim];
                MemCopy( thisCol, secondBufCol, localHeight );
            }
            this->auxMemory_.Release();
        }
    }
}

template<typename T,typename Int>
void
DistMatrix<T,MR,MC,Int>::SumScatterFrom( const DistMatrix<T,STAR,MC,Int>& A )
{
#ifndef RELEASE
    CallStackEntry entry("[MR,MC]::SumScatterFrom([* ,MC])");
    this->AssertNotLocked();
    this->AssertSameGrid( A.Grid() );
    if( this->Viewing() )
        this->AssertSameSize( A.Height(), A.Width() );
#endif
    const elem::Grid& g = this->Grid();
#ifdef VECTOR_WARNINGS
    if( A.Height() == 1 && g.Rank() == 0 )
    {
        std::cerr <<    
          "The vector version of [MR,MC].SumScatterFrom([* ,MC]) is not yet"
          " written, but it only requires a modification of the vector "
          "version of [MR,MC].SumScatterFrom([MR,* ])" << std::endl;
    }
#endif
#ifdef CACHE_WARNINGS
    if( A.Height() != 1 && g.Rank() == 0 )
    {
        std::cerr << 
          "[MR,MC]::SumScatterFrom([* ,MC]) potentially causes a large "
          "amount of cache-thrashing. If possible, avoid it by forming the "
          "(conjugate-)transpose of the [* ,MC] matrix instead." << std::endl;
    }
#endif
    if( !this->Viewing() )
    {
        if( !this->ConstrainedRowAlignment() )
        {
            this->rowAlignment_ = A.RowAlignment();
            this->SetRowShift();
        }
        this->ResizeTo( A.Height(), A.Width() );
    }
    if( !this->Participating() )
        return;

    if( this->RowAlignment() == A.RowAlignment() )
    {
        const Int c = g.Width();
        const Int colAlignment = this->ColAlignment();

        const Int height = this->Height();
        const Int localHeight = this->LocalHeight();
        const Int localWidth = this->LocalWidth();
        const Int maxLocalHeight = MaxLength(height,c);
        const Int recvSize = mpi::Pad( maxLocalHeight*localWidth );
        const Int sendSize = c * recvSize;

        T* buffer = this->auxMemory_.Require( sendSize );

        // Pack 
        const Int ALDim = A.LDim();
        const T* ABuf = A.LockedBuffer();
#if defined(HAVE_OPENMP) && !defined(PARALLELIZE_INNER_LOOPS)
#pragma omp parallel for
#endif
        for( Int k=0; k<c; ++k )
        {
            T* data = &buffer[k*recvSize];
            const Int thisColShift = Shift_( k, colAlignment, c );
            const Int thisLocalHeight = Length_( height, thisColShift, c );
#if defined(HAVE_OPENMP) && defined(PARALLELIZE_INNER_LOOPS)
#pragma omp parallel for
#endif
            for( Int jLoc=0; jLoc<localWidth; ++jLoc )
            {
                T* destCol = &data[jLoc*thisLocalHeight];
                const T* sourceCol = &ABuf[thisColShift+jLoc*ALDim];
                for( Int iLoc=0; iLoc<thisLocalHeight; ++iLoc )
                    destCol[iLoc] = sourceCol[iLoc*c];
            }
        }

        // Communicate
        mpi::ReduceScatter( buffer, recvSize, mpi::SUM, g.RowComm() );

        // Unpack our received data
        T* thisBuf = this->Buffer();
        const Int thisLDim = this->LDim();
#ifdef HAVE_OPENMP
#pragma omp parallel for
#endif
        for( Int jLoc=0; jLoc<localWidth; ++jLoc )
        {
            const T* bufferCol = &buffer[jLoc*localHeight];
            T* thisCol = &thisBuf[jLoc*thisLDim];
            MemCopy( thisCol, bufferCol, localHeight );
        }
        this->auxMemory_.Release();
    }
    else
    {
#ifdef UNALIGNED_WARNINGS
        if( g.Rank() == 0 )
            std::cerr << "Unaligned SumScatterFrom [MR,MC] <- [* ,MC]" 
                      << std::endl;
#endif
        const Int r = g.Height();
        const Int c = g.Width();
        const Int row = g.Row();

        const Int colAlignment = this->ColAlignment();
        const Int rowAlignment = this->RowAlignment();
        const Int rowAlignmentOfA = A.RowAlignment();
        const Int sendRow = (row+r+rowAlignment-rowAlignmentOfA) % r;
        const Int recvRow = (row+r+rowAlignmentOfA-rowAlignment) % r;

        const Int height = this->Height();
        const Int localHeight = this->LocalHeight();
        const Int localWidth = this->LocalWidth();
        const Int localWidthOfA = A.LocalWidth();
        const Int maxLocalHeight = MaxLength(height,c);
        const Int recvSize_RS = mpi::Pad( maxLocalHeight*localWidthOfA );
        const Int sendSize_RS = c* recvSize_RS;
        const Int recvSize_SR = localHeight * localWidth;

        T* buffer = this->auxMemory_.Require
        ( recvSize_RS + std::max(sendSize_RS,recvSize_SR) );
        T* firstBuf = &buffer[0];
        T* secondBuf = &buffer[recvSize_RS];

        // Pack 
        const Int ALDim = A.LDim();
        const T* ABuf = A.LockedBuffer();
#if defined(HAVE_OPENMP) && !defined(PARALLELIZE_INNER_LOOPS)
#pragma omp parallel for
#endif
        for( Int k=0; k<c; ++k )
        {
            T* data = &secondBuf[k*recvSize_RS];
            const Int thisColShift = Shift_( k, colAlignment, c );
            const Int thisLocalHeight = Length_( height, thisColShift, c );
#if defined(HAVE_OPENMP) && defined(PARALLELIZE_INNER_LOOPS)
#pragma omp parallel for
#endif
            for( Int jLoc=0; jLoc<localWidthOfA; ++jLoc )
            {
                T* destCol = &data[jLoc*thisLocalHeight];
                const T* sourceCol = &ABuf[thisColShift+jLoc*ALDim];
                for( Int iLoc=0; iLoc<thisLocalHeight; ++iLoc )
                    destCol[iLoc] = sourceCol[iLoc*c];
            }
        }

        // Reduce-scatter over each process row
        mpi::ReduceScatter
        ( secondBuf, firstBuf, recvSize_RS, mpi::SUM, g.RowComm() );

        // Trade reduced data with the appropriate process row
        mpi::SendRecv
        ( firstBuf,  localHeight*localWidthOfA, sendRow, 0,
          secondBuf, localHeight*localWidth,    recvRow, mpi::ANY_TAG, 
          g.ColComm() );

        // Unpack the received data
        T* thisBuf = this->Buffer();
        const Int thisLDim = this->LDim();
#ifdef HAVE_OPENMP
#pragma omp parallel for
#endif
        for( Int jLoc=0; jLoc<localWidth; ++jLoc )
        {
            const T* secondBufCol = &secondBuf[jLoc*localHeight];
            T* thisCol = &thisBuf[jLoc*thisLDim];
            MemCopy( thisCol, secondBufCol, localHeight );
        }
        this->auxMemory_.Release();
    }
}

template<typename T,typename Int>
void
DistMatrix<T,MR,MC,Int>::SumScatterFrom( const DistMatrix<T,STAR,STAR,Int>& A )
{
#ifndef RELEASE
    CallStackEntry entry("[MR,MC]::SumScatterFrom([* ,* ])");
    this->AssertNotLocked();
    this->AssertSameGrid( A.Grid() );
    if( this->Viewing() )
        this->AssertSameSize( A.Height(), A.Width() );
#endif
    if( !this->Viewing() )
        this->ResizeTo( A.Height(), A.Width() );

    const elem::Grid& g = this->Grid();
    if( !this->Participating() )
        return;

    const Int r = g.Height();
    const Int c = g.Width();
    const Int colAlignment = this->ColAlignment();
    const Int rowAlignment = this->RowAlignment();

    const Int height = this->Height();
    const Int width = this->Width();
    const Int localHeight = this->LocalHeight();
    const Int localWidth = this->LocalWidth();
    const Int maxLocalHeight = MaxLength(height,c);
    const Int maxLocalWidth = MaxLength(width,r);
    const Int recvSize = mpi::Pad( maxLocalHeight*maxLocalWidth );
    const Int sendSize = r * c * recvSize;

    T* buffer = this->auxMemory_.Require( sendSize );

    // Pack 
    const Int ALDim = A.LDim();
    const T* ABuf = A.LockedBuffer();
#if defined(HAVE_OPENMP) && !defined(PARALLELIZE_INNER_LOOPS)
#pragma omp parallel for
#endif
    for( Int l=0; l<r; ++l )
    {
        const Int thisRowShift = Shift_( l, rowAlignment, r );
        const Int thisLocalWidth = Length_( width, thisRowShift, r );
        for( Int k=0; k<c; ++k )
        {
            T* data = &buffer[(k+l*c)*recvSize];
            const Int thisColShift = Shift_( k, colAlignment, c );
            const Int thisLocalHeight = Length_( height, thisColShift, c );
#if defined(HAVE_OPENMP) && defined(PARALLELIZE_INNER_LOOPS)
#pragma omp parallel for
#endif
            for( Int jLoc=0; jLoc<thisLocalWidth; ++jLoc )
            {
                T* destCol = &data[jLoc*thisLocalHeight];
                const T* sourceCol = 
                    &ABuf[thisColShift+(thisRowShift+jLoc*r)*ALDim];
                for( Int iLoc=0; iLoc<thisLocalHeight; ++iLoc )
                    destCol[iLoc] = sourceCol[iLoc*c];
            }
        }
    }

    // Communicate
    mpi::ReduceScatter( buffer, recvSize, mpi::SUM, g.VRComm() );

    // Unpack our received data
    T* thisBuf = this->Buffer();
    const Int thisLDim = this->LDim();
#ifdef HAVE_OPENMP
#pragma omp parallel for
#endif
    for( Int jLoc=0; jLoc<localWidth; ++jLoc )
    {
        const T* bufferCol = &buffer[jLoc*localHeight];
        T* thisCol = &thisBuf[jLoc*thisLDim];
        MemCopy( thisCol, bufferCol, localHeight );
    }
    this->auxMemory_.Release();
}

template<typename T,typename Int>
void
DistMatrix<T,MR,MC,Int>::SumScatterUpdate
( T alpha, const DistMatrix<T,MR,STAR,Int>& A )
{
#ifndef RELEASE
    CallStackEntry entry("[MR,MC]::SumScatterUpdate([MR,* ])");
    this->AssertNotLocked();
    this->AssertSameGrid( A.Grid() );
    this->AssertSameSize( A.Height(), A.Width() ); 
#endif
    const elem::Grid& g = this->Grid();
    if( !this->Participating() )
        return;

    if( this->ColAlignment() == A.ColAlignment() )
    {
        if( this->Width() == 1 )
        {
            const Int rowAlignment = this->RowAlignment();
            const Int myRow = g.Row();

            const Int localHeight = this->LocalHeight();
            const Int portionSize = mpi::Pad( localHeight );

            T* buffer = this->auxMemory_.Require( 2*portionSize );
            T* sendBuf = &buffer[0];
            T* recvBuf = &buffer[portionSize];

            // Pack
            const T* ACol = A.LockedBuffer();
            MemCopy( sendBuf, ACol, localHeight );

            // Reduce to rowAlignment
            mpi::Reduce
            ( sendBuf, recvBuf, portionSize,
              mpi::SUM, rowAlignment, g.ColComm() );

            if( myRow == rowAlignment )
            {
                T* thisCol = this->Buffer();
#if defined(HAVE_OPENMP) && !defined(AVOID_OMP_FMA)
#pragma omp parallel for
#endif
                for( Int iLoc=0; iLoc<localHeight; ++iLoc )
                    thisCol[iLoc] += alpha*recvBuf[iLoc];
            }
            this->auxMemory_.Release();
        }
        else
        {
            const Int r = g.Height();
            const Int rowAlignment = this->RowAlignment();

            const Int width = this->Width();
            const Int localHeight = this->LocalHeight();
            const Int localWidth = this->LocalWidth();
            const Int maxLocalWidth = MaxLength(width,r);
            const Int portionSize = mpi::Pad( localHeight*maxLocalWidth );
            const Int sendSize = r*portionSize;

            T* buffer = this->auxMemory_.Require( sendSize );

            // Pack 
            const Int ALDim = A.LDim();
            const T* ABuf = A.LockedBuffer();
#if defined(HAVE_OPENMP) && !defined(PARALLELIZE_INNER_LOOPS)
#pragma omp parallel for
#endif
            for( Int k=0; k<r; ++k )
            {
                T* data = &buffer[k*portionSize];
                const Int thisRowShift = Shift_( k, rowAlignment, r );
                const Int thisLocalWidth = Length_(width,thisRowShift,r);
#if defined(HAVE_OPENMP) && defined(PARALLELIZE_INNER_LOOPS)
#pragma omp parallel for
#endif
                for( Int jLoc=0; jLoc<thisLocalWidth; ++jLoc )
                {
                    const T* ACol = &ABuf[(thisRowShift+jLoc*r)*ALDim];
                    T* dataCol = &data[jLoc*localHeight];
                    MemCopy( dataCol, ACol, localHeight );
                }
            }

            // Communicate
            mpi::ReduceScatter( buffer, portionSize, mpi::SUM, g.ColComm() );

            // Update with our received data
            T* thisBuf = this->Buffer();
            const Int thisLDim = this->LDim();
#if defined(HAVE_OPENMP) && !defined(AVOID_OMP_FMA)
#pragma omp parallel for
#endif
            for( Int jLoc=0; jLoc<localWidth; ++jLoc )
            {
                const T* bufferCol = &buffer[jLoc*localHeight];
                T* thisCol = &thisBuf[jLoc*thisLDim];
                for( Int iLoc=0; iLoc<localHeight; ++iLoc )
                    thisCol[iLoc] += alpha*bufferCol[iLoc];
            }
            this->auxMemory_.Release();
        }
    }
    else
    {
#ifdef UNALIGNED_WARNINGS
        if( g.Rank() == 0 )
            std::cerr << "Unaligned SumScatterUpdate [MR,MC] <- [MR,* ]" 
                      << std::endl;
#endif
        if( this->Width() == 1 )
        {
            const Int c = g.Width();
            const Int rowAlignment = this->RowAlignment();
            const Int myRow = g.Row();
            const Int myCol = g.Col();

            const Int height = this->Height();
            const Int localHeight = this->LocalHeight();
            const Int localHeightOfA = A.LocalHeight();
            const Int maxLocalHeight = MaxLength(height,c);
            const Int portionSize = mpi::Pad( maxLocalHeight );

            const Int colAlignment = this->ColAlignment();
            const Int colAlignmentOfA = A.ColAlignment();
            const Int sendCol = (myCol+c+colAlignment-colAlignmentOfA) % c;
            const Int recvCol = (myCol+c+colAlignmentOfA-colAlignment) % c;

            T* buffer = this->auxMemory_.Require( 2*portionSize );
            T* sendBuf = &buffer[0];
            T* recvBuf = &buffer[portionSize];

            // Pack
            const T* ACol = A.LockedBuffer();
            MemCopy( sendBuf, ACol, localHeightOfA );

            // Reduce to rowAlignment
            mpi::Reduce
            ( sendBuf, recvBuf, portionSize,
              mpi::SUM, rowAlignment, g.ColComm() );

            if( myRow == rowAlignment )
            {
                // Perform the realignment
                mpi::SendRecv
                ( recvBuf, portionSize, sendCol, 0,
                  sendBuf, portionSize, recvCol, 0, g.RowComm() );

                T* thisCol = this->Buffer();
#if defined(HAVE_OPENMP) && !defined(AVOID_OMP_FMA)
#pragma omp parallel for
#endif
                for( Int iLoc=0; iLoc<localHeight; ++iLoc )
                    thisCol[iLoc] += alpha*sendBuf[iLoc];
            }
            this->auxMemory_.Release();
        }
        else
        {
            const Int r = g.Height();
            const Int c = g.Width();
            const Int col = g.Col();

            const Int colAlignment = this->ColAlignment();
            const Int rowAlignment = this->RowAlignment();
            const Int colAlignmentOfA = A.ColAlignment();
            const Int sendCol = (col+c+colAlignment-colAlignmentOfA) % c;
            const Int recvCol = (col+c+colAlignmentOfA-colAlignment) % c;

            const Int width = this->Width();
            const Int localHeight = this->LocalHeight();
            const Int localWidth = this->LocalWidth();
            const Int localHeightOfA = A.LocalHeight();
            const Int maxLocalWidth = MaxLength(width,r);
            const Int recvSize_RS = mpi::Pad( localHeightOfA*maxLocalWidth );
            const Int sendSize_RS = r * recvSize_RS;
            const Int recvSize_SR = localHeight * localWidth;

            T* buffer = this->auxMemory_.Require
            ( recvSize_RS + std::max(sendSize_RS,recvSize_SR) );
            T* firstBuf = &buffer[0];
            T* secondBuf = &buffer[recvSize_RS];

            // Pack 
            const Int ALDim = A.LDim();
            const T* ABuf = A.LockedBuffer();
#if defined(HAVE_OPENMP) && !defined(PARALLELIZE_INNER_LOOPS)
#pragma omp parallel for
#endif
            for( Int k=0; k<r; ++k )
            {
                T* data = &secondBuf[k*recvSize_RS];
                const Int thisRowShift = Shift_( k, rowAlignment, r );
                const Int thisLocalWidth = Length_(width,thisRowShift,r);
#if defined(HAVE_OPENMP) && defined(PARALLELIZE_INNER_LOOPS)
#pragma omp parallel for
#endif
                for( Int jLoc=0; jLoc<thisLocalWidth; ++jLoc )
                {
                    const T* ACol = &ABuf[(thisRowShift+jLoc*r)*ALDim];
                    T* dataCol = &data[jLoc*localHeightOfA];
                    MemCopy( dataCol, ACol, localHeightOfA );
                }
            }

            // Reduce-scatter over each process col
            mpi::ReduceScatter
            ( secondBuf, firstBuf, recvSize_RS, mpi::SUM, g.ColComm() );

            // Trade reduced data with the appropriate process col
            mpi::SendRecv
            ( firstBuf,  localHeightOfA*localWidth, sendCol, 0, 
              secondBuf, localHeight*localWidth,    recvCol, mpi::ANY_TAG,
              g.RowComm() );

            // Update with our received data
            T* thisBuf = this->Buffer();
            const Int thisLDim = this->LDim();
#if defined(HAVE_OPENMP) && !defined(AVOID_OMP_FMA)
#pragma omp parallel for
#endif
            for( Int jLoc=0; jLoc<localWidth; ++jLoc )
            {
                const T* secondBufCol = &secondBuf[jLoc*localHeight];
                T* thisCol = &thisBuf[jLoc*thisLDim];
                for( Int iLoc=0; iLoc<localHeight; ++iLoc )
                    thisCol[iLoc] += alpha*secondBufCol[iLoc];
            }
            this->auxMemory_.Release();
        }
    }
}

template<typename T,typename Int>
void
DistMatrix<T,MR,MC,Int>::SumScatterUpdate
( T alpha, const DistMatrix<T,STAR,MC,Int>& A )
{
#ifndef RELEASE
    CallStackEntry entry("[MR,MC]::SumScatterUpdate([* ,MC])");
    this->AssertNotLocked();
    this->AssertSameGrid( A.Grid() );
    this->AssertSameSize( A.Height(), A.Width() );
#endif
    const elem::Grid& g = this->Grid();
    if( !this->Participating() )
        return;

#ifdef VECTOR_WARNINGS
    if( A.Height() == 1 && g.Rank() == 0 )
    {
        std::cerr <<    
          "The vector version of [MR,MC].SumScatterUpdate([* ,MC]) is not "
          "yet written, but it only requires a modification of the vector "
          "version of [MR,MC].SumScatterUpdate([MR,* ])." << std::endl;
    }
#endif
#ifdef CACHE_WARNINGS
    if( A.Height() != 1 && g.Rank() == 0 )
    {
        std::cerr <<
          "[MR,MC]::SumScatterUpdate([* ,MC]) potentially causes a large "
          "amount of cache-thrashing. If possible, avoid it by forming the "
          "(conjugate-)transpose of the [* ,MC] matrix instead." << std::endl;
    }
#endif
    if( this->RowAlignment() == A.RowAlignment() )
    {
        const Int c = g.Width();
        const Int colAlignment = this->ColAlignment();

        const Int height = this->Height();
        const Int localHeight = this->LocalHeight();
        const Int localWidth = this->LocalWidth();
        const Int maxLocalHeight = MaxLength(height,c);
        const Int recvSize = mpi::Pad( maxLocalHeight*localWidth );
        const Int sendSize = c * recvSize;

        T* buffer = this->auxMemory_.Require( sendSize );

        // Pack
        const Int ALDim = A.LDim();
        const T* ABuf = A.LockedBuffer();
#if defined(HAVE_OPENMP) && !defined(PARALLELIZE_INNER_LOOPS)
#pragma omp parallel for
#endif
        for( Int k=0; k<c; ++k )
        {
            T* data = &buffer[k*recvSize];
            const Int thisColShift = Shift_( k, colAlignment, c );
            const Int thisLocalHeight = Length_( height, thisColShift, c );
#if defined(HAVE_OPENMP) && defined(PARALLELIZE_INNER_LOOPS)
#pragma omp parallel for 
#endif
            for( Int jLoc=0; jLoc<localWidth; ++jLoc )
            {
                T* destCol = &data[jLoc*thisLocalHeight];
                const T* sourceCol = &ABuf[thisColShift+jLoc*ALDim];
                for( Int iLoc=0; iLoc<thisLocalHeight; ++iLoc )
                    destCol[iLoc] = sourceCol[iLoc*c];
            }
        }

        // Communicate
        mpi::ReduceScatter( buffer, recvSize, mpi::SUM, g.RowComm() );

        // Update with our received data
        T* thisBuf = this->Buffer();
        const Int thisLDim = this->LDim();
#if defined(HAVE_OPENMP) && !defined(AVOID_OMP_FMA)
#pragma omp parallel for
#endif
        for( Int jLoc=0; jLoc<localWidth; ++jLoc )
        {
            const T* bufferCol = &buffer[jLoc*localHeight];
            T* thisCol = &thisBuf[jLoc*thisLDim];
            for( Int iLoc=0; iLoc<localHeight; ++iLoc )
                thisCol[iLoc] += alpha*bufferCol[iLoc];
        }
        this->auxMemory_.Release();
    }
    else
    {
#ifdef UNALIGNED_WARNINGS
        if( g.Rank() == 0 )
            std::cerr << "Unaligned SumScatterUpdate [MR,MC] <- [* ,MC]" 
                      << std::endl;
#endif
        const Int r = g.Height();
        const Int c = g.Width();
        const Int row = g.Row();

        const Int colAlignment = this->ColAlignment();
        const Int rowAlignment = this->RowAlignment();
        const Int rowAlignmentOfA = A.RowAlignment();
        const Int sendRow = (row+r+rowAlignment-rowAlignmentOfA) % r;
        const Int recvRow = (row+r+rowAlignmentOfA-rowAlignment) % r;

        const Int height = this->Height();
        const Int localHeight = this->LocalHeight();
        const Int localWidth = this->LocalWidth();
        const Int localWidthOfA = A.LocalWidth();
        const Int maxLocalHeight = MaxLength(height,c);
        const Int recvSize_RS = mpi::Pad( maxLocalHeight*localWidthOfA );
        const Int sendSize_RS = c * recvSize_RS;
        const Int recvSize_SR = localHeight * localWidth;

        T* buffer = this->auxMemory_.Require
        ( recvSize_RS + std::max(sendSize_RS,recvSize_SR) );
        T* firstBuf = &buffer[0];
        T* secondBuf = &buffer[recvSize_RS];

        // Pack 
        const T* ABuf = A.LockedBuffer();
        const Int ALDim = A.LDim();
#if defined(HAVE_OPENMP) && !defined(PARALLELIZE_INNER_LOOPS)
#pragma omp parallel for
#endif
        for( Int k=0; k<c; ++k )
        {
            T* data = &secondBuf[k*recvSize_RS];
            const Int thisColShift = Shift_( k, colAlignment, c );
            const Int thisLocalHeight = Length_( height, thisColShift, c );
#if defined(HAVE_OPENMP) && defined(PARALLELIZE_INNER_LOOPS)
#pragma omp parallel for 
#endif
            for( Int jLoc=0; jLoc<localWidthOfA; ++jLoc )
            {
                T* destCol = &data[jLoc*thisLocalHeight];
                const T* sourceCol = &ABuf[thisColShift+jLoc*ALDim];
                for( Int iLoc=0; iLoc<thisLocalHeight; ++iLoc )
                    destCol[iLoc] = sourceCol[iLoc*c];
            }
        }

        // Reduce-scatter over each process row
        mpi::ReduceScatter
        ( secondBuf, firstBuf, recvSize_RS, mpi::SUM, g.RowComm() );

        // Trade reduced data with the appropriate process row
        mpi::SendRecv
        ( firstBuf,  localHeight*localWidthOfA, sendRow, 0,
          secondBuf, localHeight*localWidth,    recvRow, mpi::ANY_TAG,
          g.RowComm() );

        // Update with our received data
        T* thisBuf = this->Buffer();
        const Int thisLDim = this->LDim();
#if defined(HAVE_OPENMP) && !defined(AVOID_OMP_FMA)
#pragma omp parallel for
#endif
        for( Int jLoc=0; jLoc<localWidth; ++jLoc )
        {
            const T* secondBufCol = &secondBuf[jLoc*localHeight];
            T* thisCol = &thisBuf[jLoc*thisLDim];
            for( Int iLoc=0; iLoc<localHeight; ++iLoc )
                thisCol[iLoc] += alpha*secondBufCol[iLoc];
        }
        this->auxMemory_.Release();
    }
}

template<typename T,typename Int>
void
DistMatrix<T,MR,MC,Int>::SumScatterUpdate
( T alpha, const DistMatrix<T,STAR,STAR,Int>& A )
{
#ifndef RELEASE
    CallStackEntry entry("[MR,MC]::SumScatterUpdate([* ,* ])");
    this->AssertNotLocked();
    this->AssertSameGrid( A.Grid() );
    if( this->Viewing() )
        this->AssertSameSize( A.Height(), A.Width() );
#endif
    if( !this->Viewing() )
        this->ResizeTo( A.Height(), A.Width() );

    const elem::Grid& g = this->Grid();
    if( !this->Participating() )
        return;

    const Int r = g.Height();
    const Int c = g.Width();
    const Int colAlignment = this->ColAlignment();
    const Int rowAlignment = this->RowAlignment();

    const Int height = this->Height();
    const Int width = this->Width();
    const Int localHeight = this->LocalHeight();
    const Int localWidth = this->LocalWidth();
    const Int maxLocalHeight = MaxLength(height,c);
    const Int maxLocalWidth = MaxLength(width,r);
    const Int recvSize = mpi::Pad( maxLocalHeight*maxLocalWidth );
    const Int sendSize = r * c * recvSize;

    T* buffer = this->auxMemory_.Require( sendSize );

    // Pack 
    const Int ALDim = A.LDim();
    const T* ABuf = A.LockedBuffer();
#if defined(HAVE_OPENMP) && !defined(PARALLELIZE_INNER_LOOPS)
#pragma omp parallel for
#endif
    for( Int l=0; l<r; ++l )
    {
        const Int thisRowShift = Shift_( l, rowAlignment, r );
        const Int thisLocalWidth = Length_( width, thisRowShift, r );
        for( Int k=0; k<c; ++k )
        {
            T* data = &buffer[(k+l*c)*recvSize];
            const Int thisColShift = Shift_( k, colAlignment, c );
            const Int thisLocalHeight = Length_( height, thisColShift, c );
#if defined(HAVE_OPENMP) && defined(PARALLELIZE_INNER_LOOPS)
#pragma omp parallel for
#endif
            for( Int jLoc=0; jLoc<thisLocalWidth; ++jLoc )
            {
                T* destCol = &data[jLoc*thisLocalHeight];
                const T* sourceCol = 
                    &ABuf[thisColShift+(thisRowShift+jLoc*r)*ALDim];
                for( Int iLoc=0; iLoc<thisLocalHeight; ++iLoc )
                    destCol[iLoc] = sourceCol[iLoc*c];
            }
        }
    }

    // Communicate
    mpi::ReduceScatter( buffer, recvSize, mpi::SUM, g.VRComm() );

    // Unpack our received data
    T* thisBuf = this->Buffer();
    const Int thisLDim = this->LDim();
#ifdef HAVE_OPENMP
#pragma omp parallel for
#endif
    for( Int jLoc=0; jLoc<localWidth; ++jLoc )
    {
        const T* bufferCol = &buffer[jLoc*localHeight];
        T* thisCol = &thisBuf[jLoc*thisLDim];
        blas::Axpy( localHeight, alpha, bufferCol, 1, thisCol, 1 );
    }
    this->auxMemory_.Release();
}

//
// Routines which explicitly work in the complex plane
//

template<typename T,typename Int>
void
DistMatrix<T,MR,MC,Int>::SetRealPart( Int i, Int j, BASE(T) u )
{
#ifndef RELEASE
    CallStackEntry entry("[MR,MC]::SetRealPart");
    this->AssertValidEntry( i, j );
#endif
    const elem::Grid& g = this->Grid();
    const Int ownerRow = (j + this->RowAlignment()) % g.Height();
    const Int ownerCol = (i + this->ColAlignment()) % g.Width();
    const Int ownerRank = ownerRow + ownerCol*g.Height();

    if( g.VCRank() == ownerRank )
    {
        const Int iLoc = (i-this->ColShift()) / g.Width();
        const Int jLoc = (j-this->RowShift()) / g.Height();
        this->SetLocalRealPart( iLoc, jLoc, u );
    }
}

template<typename T,typename Int>
void
DistMatrix<T,MR,MC,Int>::SetImagPart( Int i, Int j, BASE(T) u )
{
#ifndef RELEASE
    CallStackEntry entry("[MR,MC]::SetImagPart");
    this->AssertValidEntry( i, j );
#endif
    if( !IsComplex<T>::val )
        throw std::logic_error("Called complex-only routine with real data");

    const elem::Grid& g = this->Grid();
    const Int ownerRow = (j + this->RowAlignment()) % g.Height();
    const Int ownerCol = (i + this->ColAlignment()) % g.Width();
    const Int ownerRank = ownerRow + ownerCol*g.Height();

    if( g.VCRank() == ownerRank )
    {
        const Int iLoc = (i-this->ColShift()) / g.Width();
        const Int jLoc = (j-this->RowShift()) / g.Height();
        this->SetLocalImagPart( iLoc, jLoc, u );
    }
}

template<typename T,typename Int>
void
DistMatrix<T,MR,MC,Int>::UpdateRealPart( Int i, Int j, BASE(T) u )
{
#ifndef RELEASE
    CallStackEntry entry("[MR,MC]::UpdateRealPart");
    this->AssertValidEntry( i, j );
#endif
    const elem::Grid& g = this->Grid();
    const Int ownerRow = (j + this->RowAlignment()) % g.Height();
    const Int ownerCol = (i + this->ColAlignment()) % g.Width();
    const Int ownerRank = ownerRow + ownerCol*g.Height();

    if( g.VCRank() == ownerRank )
    {
        const Int iLoc = (i-this->ColShift()) / g.Width();
        const Int jLoc = (j-this->RowShift()) / g.Height();
        this->UpdateLocalRealPart( iLoc, jLoc, u );
    }
}

template<typename T,typename Int>
void
DistMatrix<T,MR,MC,Int>::UpdateImagPart( Int i, Int j, BASE(T) u )
{
#ifndef RELEASE
    CallStackEntry entry("[MR,MC]::UpdateImagPart");
    this->AssertValidEntry( i, j );
#endif
    if( !IsComplex<T>::val )
        throw std::logic_error("Called complex-only routine with real data");

    const elem::Grid& g = this->Grid();
    const Int ownerRow = (j + this->RowAlignment()) % g.Height();
    const Int ownerCol = (i + this->ColAlignment()) % g.Width();
    const Int ownerRank = ownerRow + ownerCol*g.Height();

    if( g.VCRank() == ownerRank )
    {
        const Int iLoc = (i-this->ColShift()) / g.Width();
        const Int jLoc = (j-this->RowShift()) / g.Height();
        this->UpdateLocalImagPart( iLoc, jLoc, u );
    }
}

template<typename T,typename Int>
void
DistMatrix<T,MR,MC,Int>::GetRealPartOfDiagonal
( DistMatrix<BASE(T),MD,STAR,Int>& d, Int offset ) const
{
#ifndef RELEASE
    CallStackEntry entry("[MR,MC]::GetRealPartOfDiagonal([MD,* ])");
    if( d.Viewing() )
        this->AssertSameGrid( d.Grid() );
#endif
    const Int length = this->DiagonalLength(offset);
#ifndef RELEASE
    if( d.Viewing() && (length != d.Height() || d.Width() != 1) )
        throw std::logic_error("d is not of the correct dimensions");
    if( ( d.Viewing() || d.ConstrainedColAlignment() ) &&
        !d.AlignedWithDiagonal( this->DistData(), offset ) )
        throw std::logic_error("d must be aligned with the offset diag");
#endif
    typedef BASE(T) R;

    const elem::Grid& g = this->Grid();
    if( !d.Viewing() )
    {
        d.SetGrid( g );
        if( !d.ConstrainedColAlignment() )
            d.AlignWithDiagonal( this->DistData(), offset );
        d.ResizeTo( length, 1 );
    }
    if( !d.Participating() )
        return;

    const Int r = g.Height();
    const Int c = g.Width();
    const Int lcm = g.LCM();
    const Int colShift = this->ColShift();
    const Int rowShift = this->RowShift();
    const Int diagShift = d.ColShift();

    Int iStart,jStart;
    if( offset >= 0 )
    {
        iStart = diagShift;
        jStart = diagShift+offset;
    }
    else
    {
        iStart = diagShift-offset;
        jStart = diagShift;
    }

    const Int iLocStart = (iStart-colShift) / c;
    const Int jLocStart = (jStart-rowShift) / r;

    const Int localDiagLength = d.LocalHeight();

    R* dBuf = d.Buffer();
    const T* thisBuf = this->LockedBuffer();
    const Int thisLDim = this->LDim();
#ifdef HAVE_OPENMP
#pragma omp parallel for
#endif
    for( Int k=0; k<localDiagLength; ++k )
    {
        const Int iLoc = iLocStart + k*(lcm/c);
        const Int jLoc = jLocStart + k*(lcm/r);
        dBuf[k] = RealPart( thisBuf[iLoc+jLoc*thisLDim] );
    }
}

template<typename T,typename Int>
void
DistMatrix<T,MR,MC,Int>::GetImagPartOfDiagonal
( DistMatrix<BASE(T),MD,STAR,Int>& d, Int offset ) const
{
#ifndef RELEASE
    CallStackEntry entry("[MR,MC]::GetImagPartOfDiagonal([MD,* ])");
    if( d.Viewing() )
        this->AssertSameGrid( d.Grid() );
#endif
    const Int length = this->DiagonalLength(offset);
#ifndef RELEASE
    if( d.Viewing() && (length != d.Height() || d.Width() != 1) )
        throw std::logic_error("d is not of the correct dimensions");
    if( ( d.Viewing() || d.ConstrainedColAlignment() ) &&
        !d.AlignedWithDiagonal( this->DistData(), offset ) )
        throw std::logic_error("d must be aligned with the offset diag");
#endif
    typedef BASE(T) R;

    const elem::Grid& g = this->Grid();
    if( !d.Viewing() )
    {
        d.SetGrid( g );
        if( !d.ConstrainedColAlignment() )
            d.AlignWithDiagonal( this->DistData(), offset );
        d.ResizeTo( length, 1 );
    }
    if( !d.Participating() )
        return;

    const Int r = g.Height();
    const Int c = g.Width();
    const Int lcm = g.LCM();
    const Int colShift = this->ColShift();
    const Int rowShift = this->RowShift();
    const Int diagShift = d.ColShift();

    Int iStart,jStart;
    if( offset >= 0 )
    {
        iStart = diagShift;
        jStart = diagShift+offset;
    }
    else
    {
        iStart = diagShift-offset;
        jStart = diagShift;
    }

    const Int iLocStart = (iStart-colShift) / c;
    const Int jLocStart = (jStart-rowShift) / r;

    const Int localDiagLength = d.LocalHeight();

    R* dBuf = d.Buffer();
    const T* thisBuf = this->LockedBuffer();
    const Int thisLDim = this->LDim();
#ifdef HAVE_OPENMP
#pragma omp parallel for
#endif
    for( Int k=0; k<localDiagLength; ++k )
    {
        const Int iLoc = iLocStart + k*(lcm/c);
        const Int jLoc = jLocStart + k*(lcm/r);
        dBuf[k] = ImagPart( thisBuf[iLoc+jLoc*thisLDim] );
    }
}

template<typename T,typename Int>
void
DistMatrix<T,MR,MC,Int>::GetRealPartOfDiagonal
( DistMatrix<BASE(T),STAR,MD,Int>& d, Int offset ) const
{
#ifndef RELEASE
    CallStackEntry entry("[MR,MC]::GetRealPartOfDiagonal([* ,MD])");
    if( d.Viewing() )
        this->AssertSameGrid( d.Grid() );
#endif
    const Int length = this->DiagonalLength(offset);
#ifndef RELEASE
    if( d.Viewing() && (length != d.Width() || d.Height() != 1) )
        throw std::logic_error("d is not of the correct dimensions");
    if( ( d.Viewing() || d.ConstrainedRowAlignment() ) &&
        !d.AlignedWithDiagonal( this->DistData(), offset ) )
        throw std::logic_error("d must be aligned with the offset diag");
#endif
    typedef BASE(T) R;

    const elem::Grid& g = this->Grid();
    if( !d.Viewing() )
    {
        d.SetGrid( g );
        if( !d.ConstrainedRowAlignment() )
            d.AlignWithDiagonal( this->DistData(), offset );
        d.ResizeTo( 1, length );
    }
    if( !d.Participating() )
        return;

    const Int r = g.Height();
    const Int c = g.Width();
    const Int lcm = g.LCM();
    const Int colShift = this->ColShift();
    const Int rowShift = this->RowShift();
    const Int diagShift = d.RowShift();

    Int iStart, jStart;
    if( offset >= 0 )
    {
        iStart = diagShift;
        jStart = diagShift+offset;
    }
    else
    {
        iStart = diagShift-offset;
        jStart = diagShift;
    }

    const Int iLocStart = (iStart-colShift) / c;
    const Int jLocStart = (jStart-rowShift) / r;

    const Int localDiagLength = d.LocalWidth();

    R* dBuf = d.Buffer();
    const Int dLDim = d.LDim();
    const T* thisBuf = this->LockedBuffer();
    const Int thisLDim = this->LDim();
#ifdef HAVE_OPENMP
#pragma omp parallel for
#endif
    for( Int k=0; k<localDiagLength; ++k )
    {
        const Int iLoc = iLocStart + k*(lcm/c);
        const Int jLoc = jLocStart + k*(lcm/r);
        dBuf[k*dLDim] = RealPart( thisBuf[iLoc+jLoc*thisLDim] );
    }
}

template<typename T,typename Int>
void
DistMatrix<T,MR,MC,Int>::GetImagPartOfDiagonal
( DistMatrix<BASE(T),STAR,MD,Int>& d, Int offset ) const
{
#ifndef RELEASE
    CallStackEntry entry("[MR,MC]::GetImagPartOfDiagonal([* ,MD])");
    if( d.Viewing() )
        this->AssertSameGrid( d.Grid() );
#endif
    const Int length = this->DiagonalLength(offset);
#ifndef RELEASE
    if( d.Viewing() && (length != d.Width() || d.Height() != 1) )
        throw std::logic_error("d is not of the correct dimensions");
    if( ( d.Viewing() || d.ConstrainedRowAlignment() ) &&
        !d.AlignedWithDiagonal( this->DistData(), offset ) )
        throw std::logic_error("d must be aligned with the offset diag");
#endif
    typedef BASE(T) R;

    const elem::Grid& g = this->Grid();
    if( !d.Viewing() )
    {
        d.SetGrid( g );
        if( !d.ConstrainedRowAlignment() )
            d.AlignWithDiagonal( this->DistData(), offset );
        d.ResizeTo( 1, length );
    }
    if( !d.Participating() )
        return;

    const Int r = g.Height();
    const Int c = g.Width();
    const Int lcm = g.LCM();
    const Int colShift = this->ColShift();
    const Int rowShift = this->RowShift();
    const Int diagShift = d.RowShift();

    Int iStart, jStart;
    if( offset >= 0 )
    {
        iStart = diagShift;
        jStart = diagShift+offset;
    }
    else
    {
        iStart = diagShift-offset;
        jStart = diagShift;
    }

    const Int iLocStart = (iStart-colShift) / c;
    const Int jLocStart = (jStart-rowShift) / r;

    const Int localDiagLength = d.LocalWidth();

    R* dBuf = d.Buffer();
    const Int dLDim = d.LDim();
    const T* thisBuf = this->LockedBuffer();
    const Int thisLDim = this->LDim();
#ifdef HAVE_OPENMP
#pragma omp parallel for
#endif
    for( Int k=0; k<localDiagLength; ++k )
    {
        const Int iLoc = iLocStart + k*(lcm/c);
        const Int jLoc = jLocStart + k*(lcm/r);
        dBuf[k*dLDim] = ImagPart( thisBuf[iLoc+jLoc*thisLDim] );
    }
}

template<typename T,typename Int>
void
DistMatrix<T,MR,MC,Int>::SetRealPartOfDiagonal
( const DistMatrix<BASE(T),MD,STAR,Int>& d, Int offset )
{
#ifndef RELEASE
    CallStackEntry entry("[MR,MC]::SetRealPartOfDiagonal([MD,* ])");
    if( d.Width() != 1 )
        throw std::logic_error("d must be a column vector");
    if( !d.AlignedWithDiagonal( this->DistData(), offset ) )
        throw std::logic_error("d must be aligned with the 'offset' diagonal");
    const Int length = this->DiagonalLength(offset);
    if( length != d.Height() )
    {
        std::ostringstream msg;
        msg << "d is not of the same length as the diagonal:\n"
            << "  A ~ " << this->Height() << " x " << this->Width() << "\n"
            << "  d ~ " << d.Height() << " x " << d.Width() << "\n"
            << "  A diag length: " << length << "\n";
        throw std::logic_error( msg.str().c_str() );
    }
#endif
    typedef BASE(T) R;
    if( !d.Participating() )
        return;

    const elem::Grid& g = this->Grid();
    const Int r = g.Height();
    const Int c = g.Width();
    const Int lcm = g.LCM();
    const Int colShift = this->ColShift();
    const Int rowShift = this->RowShift();
    const Int diagShift = d.ColShift();

    Int iStart, jStart;
    if( offset >= 0 )
    {
        iStart = diagShift;
        jStart = diagShift+offset;
    }
    else
    {
        iStart = diagShift-offset;
        jStart = diagShift;
    }
    const Int iLocStart = (iStart-colShift) / c;
    const Int jLocStart = (jStart-rowShift) / r;

    const Int localDiagLength = d.LocalHeight();
    const R* dBuf = d.LockedBuffer();
#ifdef HAVE_OPENMP
#pragma omp parallel for
#endif
    for( Int k=0; k<localDiagLength; ++k )
    {
        const Int iLoc = iLocStart + k*(lcm/c);
        const Int jLoc = jLocStart + k*(lcm/r);
        this->SetLocalRealPart( iLoc, jLoc, dBuf[k] );
    }
}

template<typename T,typename Int>
void
DistMatrix<T,MR,MC,Int>::SetImagPartOfDiagonal
( const DistMatrix<BASE(T),MD,STAR,Int>& d, Int offset )
{
#ifndef RELEASE
    CallStackEntry entry("[MR,MC]::SetImagPartOfDiagonal([MD,* ])");
    if( d.Width() != 1 )
        throw std::logic_error("d must be a column vector");
    if( !d.AlignedWithDiagonal( this->DistData(), offset ) )
        throw std::logic_error("d must be aligned with the 'offset' diagonal");
    const Int length = this->DiagonalLength(offset);
    if( length != d.Height() )
    {
        std::ostringstream msg;
        msg << "d is not of the same length as the diagonal:\n"
            << "  A ~ " << this->Height() << " x " << this->Width() << "\n"
            << "  d ~ " << d.Height() << " x " << d.Width() << "\n"
            << "  A diag length: " << length << "\n";
        throw std::logic_error( msg.str().c_str() );
    }
#endif
    typedef BASE(T) R;
    if( !IsComplex<T>::val )
        throw std::logic_error("Called complex-only routine with real data");
    if( !d.Participating() )
        return;

    const elem::Grid& g = this->Grid();
    const Int r = g.Height();
    const Int c = g.Width();
    const Int lcm = g.LCM();
    const Int colShift = this->ColShift();
    const Int rowShift = this->RowShift();
    const Int diagShift = d.ColShift();

    Int iStart, jStart;
    if( offset >= 0 )
    {
        iStart = diagShift;
        jStart = diagShift+offset;
    }
    else
    {
        iStart = diagShift-offset;
        jStart = diagShift;
    }
    const Int iLocStart = (iStart-colShift) / c;
    const Int jLocStart = (jStart-rowShift) / r;

    const Int localDiagLength = d.LocalHeight();
    const R* dBuf = d.LockedBuffer();
#ifdef HAVE_OPENMP
#pragma omp parallel for
#endif
    for( Int k=0; k<localDiagLength; ++k )
    {
        const Int iLoc = iLocStart + k*(lcm/c);
        const Int jLoc = jLocStart + k*(lcm/r);
        this->SetLocalImagPart( iLoc, jLoc, dBuf[k] );
    }
}

template<typename T,typename Int>
void
DistMatrix<T,MR,MC,Int>::SetRealPartOfDiagonal
( const DistMatrix<BASE(T),STAR,MD,Int>& d, Int offset )
{
#ifndef RELEASE
    CallStackEntry entry("[MR,MC]::SetRealPartOfDiagonal([* ,MD])");
    if( d.Height() != 1 )
        throw std::logic_error("d must be a row vector");
    if( !d.AlignedWithDiagonal( this->DistData(), offset ) )
        throw std::logic_error("d must be aligned with the 'offset' diagonal");
    const Int length = this->DiagonalLength(offset);
    if( length != d.Width() )
    {
        std::ostringstream msg;
        msg << "d is not of the same length as the diagonal:\n"
            << "  A ~ " << this->Height() << " x " << this->Width() << "\n"
            << "  d ~ " << d.Height() << " x " << d.Width() << "\n"
            << "  A diag length: " << length << "\n";
        throw std::logic_error( msg.str().c_str() );
    }
#endif
    typedef BASE(T) R;
    if( !d.Participating() )
        return;

    const elem::Grid& g = this->Grid();
    const Int r = g.Height();
    const Int c = g.Width();
    const Int lcm = g.LCM();
    const Int colShift = this->ColShift();
    const Int rowShift = this->RowShift();
    const Int diagShift = d.RowShift();

    Int iStart, jStart;
    if( offset >= 0 )
    {
        iStart = diagShift;
        jStart = diagShift+offset;
    }
    else
    {
        iStart = diagShift-offset;
        jStart = diagShift;
    }

    const Int iLocStart = (iStart-colShift) / c;
    const Int jLocStart = (jStart-rowShift) / r;

    const Int localDiagLength = d.LocalWidth();
    const R* dBuf = d.LockedBuffer();
    const Int dLDim = d.LDim();
#ifdef HAVE_OPENMP
#pragma omp parallel for
#endif
    for( Int k=0; k<localDiagLength; ++k )
    {
        const Int iLoc = iLocStart + k*(lcm/c);
        const Int jLoc = jLocStart + k*(lcm/r);
        this->SetLocalRealPart( iLoc, jLoc, dBuf[k*dLDim] );
    }
}

template<typename T,typename Int>
void
DistMatrix<T,MR,MC,Int>::SetImagPartOfDiagonal
( const DistMatrix<BASE(T),STAR,MD,Int>& d, Int offset )
{
#ifndef RELEASE
    CallStackEntry entry("[MR,MC]::SetImagPartOfDiagonal([* ,MD])");
    if( d.Height() != 1 )
        throw std::logic_error("d must be a row vector");
    if( !d.AlignedWithDiagonal( this->DistData(), offset ) )
        throw std::logic_error("d must be aligned with the 'offset' diagonal");
    const Int length = this->DiagonalLength(offset);
    if( length != d.Width() )
    {
        std::ostringstream msg;
        msg << "d is not of the same length as the diagonal:\n"
            << "  A ~ " << this->Height() << " x " << this->Width() << "\n"
            << "  d ~ " << d.Height() << " x " << d.Width() << "\n"
            << "  A diag length: " << length << "\n";
        throw std::logic_error( msg.str().c_str() );
    }
#endif
    typedef BASE(T) R;
    if( !d.Participating() )
        return;

    const elem::Grid& g = this->Grid();
    const Int r = g.Height();
    const Int c = g.Width();
    const Int lcm = g.LCM();
    const Int colShift = this->ColShift();
    const Int rowShift = this->RowShift();
    const Int diagShift = d.RowShift();

    Int iStart, jStart;
    if( offset >= 0 )
    {
        iStart = diagShift;
        jStart = diagShift+offset;
    }
    else
    {
        iStart = diagShift-offset;
        jStart = diagShift;
    }

    const Int iLocStart = (iStart-colShift) / c;
    const Int jLocStart = (jStart-rowShift) / r;

    const Int localDiagLength = d.LocalWidth();
    const R* dBuf = d.LockedBuffer();
    const Int dLDim = d.LDim();
#ifdef HAVE_OPENMP
#pragma omp parallel for
#endif
    for( Int k=0; k<localDiagLength; ++k )
    {
        const Int iLoc = iLocStart + k*(lcm/c);
        const Int jLoc = jLocStart + k*(lcm/r);
        this->SetLocalImagPart( iLoc, jLoc, dBuf[k*dLDim] );
    }
}

template class DistMatrix<int,MR,MC,int>;
template DistMatrix<int,MR,MC,int>::DistMatrix( const DistMatrix<int,CIRC,CIRC,int>& A );
template DistMatrix<int,MR,MC,int>::DistMatrix( const DistMatrix<int,MC,  MR,  int>& A );
template DistMatrix<int,MR,MC,int>::DistMatrix( const DistMatrix<int,MC,  STAR,int>& A );
template DistMatrix<int,MR,MC,int>::DistMatrix( const DistMatrix<int,MD,  STAR,int>& A );
template DistMatrix<int,MR,MC,int>::DistMatrix( const DistMatrix<int,MR,  STAR,int>& A );
template DistMatrix<int,MR,MC,int>::DistMatrix( const DistMatrix<int,STAR,MC,  int>& A );
template DistMatrix<int,MR,MC,int>::DistMatrix( const DistMatrix<int,STAR,MD,  int>& A );
template DistMatrix<int,MR,MC,int>::DistMatrix( const DistMatrix<int,STAR,MR,  int>& A );
template DistMatrix<int,MR,MC,int>::DistMatrix( const DistMatrix<int,STAR,STAR,int>& A );
template DistMatrix<int,MR,MC,int>::DistMatrix( const DistMatrix<int,STAR,VC,  int>& A );
template DistMatrix<int,MR,MC,int>::DistMatrix( const DistMatrix<int,STAR,VR,  int>& A );
template DistMatrix<int,MR,MC,int>::DistMatrix( const DistMatrix<int,VC,  STAR,int>& A );
template DistMatrix<int,MR,MC,int>::DistMatrix( const DistMatrix<int,VR,  STAR,int>& A );

#ifndef DISABLE_FLOAT
template class DistMatrix<float,MR,MC,int>;
template DistMatrix<float,MR,MC,int>::DistMatrix( const DistMatrix<float,CIRC,CIRC,int>& A );
template DistMatrix<float,MR,MC,int>::DistMatrix( const DistMatrix<float,MC,  MR,  int>& A );
template DistMatrix<float,MR,MC,int>::DistMatrix( const DistMatrix<float,MC,  STAR,int>& A );
template DistMatrix<float,MR,MC,int>::DistMatrix( const DistMatrix<float,MD,  STAR,int>& A );
template DistMatrix<float,MR,MC,int>::DistMatrix( const DistMatrix<float,MR,  STAR,int>& A );
template DistMatrix<float,MR,MC,int>::DistMatrix( const DistMatrix<float,STAR,MC,  int>& A );
template DistMatrix<float,MR,MC,int>::DistMatrix( const DistMatrix<float,STAR,MD,  int>& A );
template DistMatrix<float,MR,MC,int>::DistMatrix( const DistMatrix<float,STAR,MR,  int>& A );
template DistMatrix<float,MR,MC,int>::DistMatrix( const DistMatrix<float,STAR,STAR,int>& A );
template DistMatrix<float,MR,MC,int>::DistMatrix( const DistMatrix<float,STAR,VC,  int>& A );
template DistMatrix<float,MR,MC,int>::DistMatrix( const DistMatrix<float,STAR,VR,  int>& A );
template DistMatrix<float,MR,MC,int>::DistMatrix( const DistMatrix<float,VC,  STAR,int>& A );
template DistMatrix<float,MR,MC,int>::DistMatrix( const DistMatrix<float,VR,  STAR,int>& A );
#endif // ifndef DISABLE_FLOAT

template class DistMatrix<double,MR,MC,int>;
template DistMatrix<double,MR,MC,int>::DistMatrix( const DistMatrix<double,CIRC,CIRC,int>& A );
template DistMatrix<double,MR,MC,int>::DistMatrix( const DistMatrix<double,MC,  MR,  int>& A );
template DistMatrix<double,MR,MC,int>::DistMatrix( const DistMatrix<double,MC,  STAR,int>& A );
template DistMatrix<double,MR,MC,int>::DistMatrix( const DistMatrix<double,MD,  STAR,int>& A );
template DistMatrix<double,MR,MC,int>::DistMatrix( const DistMatrix<double,MR,  STAR,int>& A );
template DistMatrix<double,MR,MC,int>::DistMatrix( const DistMatrix<double,STAR,MC,  int>& A );
template DistMatrix<double,MR,MC,int>::DistMatrix( const DistMatrix<double,STAR,MD,  int>& A );
template DistMatrix<double,MR,MC,int>::DistMatrix( const DistMatrix<double,STAR,MR,  int>& A );
template DistMatrix<double,MR,MC,int>::DistMatrix( const DistMatrix<double,STAR,STAR,int>& A );
template DistMatrix<double,MR,MC,int>::DistMatrix( const DistMatrix<double,STAR,VC,  int>& A );
template DistMatrix<double,MR,MC,int>::DistMatrix( const DistMatrix<double,STAR,VR,  int>& A );
template DistMatrix<double,MR,MC,int>::DistMatrix( const DistMatrix<double,VC,  STAR,int>& A );
template DistMatrix<double,MR,MC,int>::DistMatrix( const DistMatrix<double,VR,  STAR,int>& A );

#ifndef DISABLE_COMPLEX
#ifndef DISABLE_FLOAT
template class DistMatrix<Complex<float>,MR,MC,int>;
template DistMatrix<Complex<float>,MR,MC,int>::DistMatrix( const DistMatrix<Complex<float>,CIRC,CIRC,int>& A );
template DistMatrix<Complex<float>,MR,MC,int>::DistMatrix( const DistMatrix<Complex<float>,MC,  MR,  int>& A );
template DistMatrix<Complex<float>,MR,MC,int>::DistMatrix( const DistMatrix<Complex<float>,MC,  STAR,int>& A );
template DistMatrix<Complex<float>,MR,MC,int>::DistMatrix( const DistMatrix<Complex<float>,MD,  STAR,int>& A );
template DistMatrix<Complex<float>,MR,MC,int>::DistMatrix( const DistMatrix<Complex<float>,MR,  STAR,int>& A );
template DistMatrix<Complex<float>,MR,MC,int>::DistMatrix( const DistMatrix<Complex<float>,STAR,MC,  int>& A );
template DistMatrix<Complex<float>,MR,MC,int>::DistMatrix( const DistMatrix<Complex<float>,STAR,MD,  int>& A );
template DistMatrix<Complex<float>,MR,MC,int>::DistMatrix( const DistMatrix<Complex<float>,STAR,MR,  int>& A );
template DistMatrix<Complex<float>,MR,MC,int>::DistMatrix( const DistMatrix<Complex<float>,STAR,STAR,int>& A );
template DistMatrix<Complex<float>,MR,MC,int>::DistMatrix( const DistMatrix<Complex<float>,STAR,VC,  int>& A );
template DistMatrix<Complex<float>,MR,MC,int>::DistMatrix( const DistMatrix<Complex<float>,STAR,VR,  int>& A );
template DistMatrix<Complex<float>,MR,MC,int>::DistMatrix( const DistMatrix<Complex<float>,VC,  STAR,int>& A );
template DistMatrix<Complex<float>,MR,MC,int>::DistMatrix( const DistMatrix<Complex<float>,VR,  STAR,int>& A );
#endif // ifndef DISABLE_FLOAT
template class DistMatrix<Complex<double>,MR,MC,int>;
template DistMatrix<Complex<double>,MR,MC,int>::DistMatrix( const DistMatrix<Complex<double>,CIRC,CIRC,int>& A );
template DistMatrix<Complex<double>,MR,MC,int>::DistMatrix( const DistMatrix<Complex<double>,MC,  MR,  int>& A );
template DistMatrix<Complex<double>,MR,MC,int>::DistMatrix( const DistMatrix<Complex<double>,MC,  STAR,int>& A );
template DistMatrix<Complex<double>,MR,MC,int>::DistMatrix( const DistMatrix<Complex<double>,MD,  STAR,int>& A );
template DistMatrix<Complex<double>,MR,MC,int>::DistMatrix( const DistMatrix<Complex<double>,MR,  STAR,int>& A );
template DistMatrix<Complex<double>,MR,MC,int>::DistMatrix( const DistMatrix<Complex<double>,STAR,MC,  int>& A );
template DistMatrix<Complex<double>,MR,MC,int>::DistMatrix( const DistMatrix<Complex<double>,STAR,MD,  int>& A );
template DistMatrix<Complex<double>,MR,MC,int>::DistMatrix( const DistMatrix<Complex<double>,STAR,MR,  int>& A );
template DistMatrix<Complex<double>,MR,MC,int>::DistMatrix( const DistMatrix<Complex<double>,STAR,STAR,int>& A );
template DistMatrix<Complex<double>,MR,MC,int>::DistMatrix( const DistMatrix<Complex<double>,STAR,VC,  int>& A );
template DistMatrix<Complex<double>,MR,MC,int>::DistMatrix( const DistMatrix<Complex<double>,STAR,VR,  int>& A );
template DistMatrix<Complex<double>,MR,MC,int>::DistMatrix( const DistMatrix<Complex<double>,VC,  STAR,int>& A );
template DistMatrix<Complex<double>,MR,MC,int>::DistMatrix( const DistMatrix<Complex<double>,VR,  STAR,int>& A );
#endif // ifndef DISABLE_COMPLEX

} // namespace elem<|MERGE_RESOLUTION|>--- conflicted
+++ resolved
@@ -320,13 +320,8 @@
     const elem::Grid& g = this->Grid();
     this->height_ = height;
     this->width_ = width;
-<<<<<<< HEAD
-    if( g.InGrid() )
+    if( this->Participating() )
         this->matrix_.ResizeTo_
-=======
-    if( this->Participating() )
-        this->LocalResize_
->>>>>>> d3ce233b
         ( Length( height, this->ColShift(), g.Width() ),
           Length( width,  this->RowShift(), g.Height() ) );
 }
@@ -344,13 +339,8 @@
     const elem::Grid& g = this->Grid();
     this->height_ = height;
     this->width_ = width;
-<<<<<<< HEAD
-    if( g.InGrid() )
+    if( this->Participating() )
         this->matrix_.ResizeTo_
-=======
-    if( this->Participating() )
-        this->LocalResize_
->>>>>>> d3ce233b
         ( Length( height, this->ColShift(), g.Width() ),
           Length( width,  this->RowShift(), g.Height() ), ldim );
 }
