--- conflicted
+++ resolved
@@ -1,43 +1,23 @@
 /*
-<<<<<<< HEAD
-   Copyright (c) 2009-2014, Jack Poulson
-   2013, Jeff Hammond
-   2013, Jed Brown
-   2014, Sayan Ghosh
-=======
    Copyright (c) 2009-2015, Jack Poulson
                       2013, Jeff Hammond
                       2013, Jed Brown
->>>>>>> dfd666e6
    All rights reserved.
 
    This file is part of Elemental and is under the BSD 2-Clause License,
    which can be found in the LICENSE file in the root directory, or at
 http://opensource.org/licenses/BSD-2-Clause
 */
-<<<<<<< HEAD
-#include "El-lite.hpp"
+
+#include "El.hpp"
 #include <assert.h>
-typedef unsigned char *UCP;
-=======
-#include "El.hpp"
->>>>>>> dfd666e6
+
+typedef unsigned char* UCP;
 
 namespace
 {
-<<<<<<< HEAD
-//TODO RMA related checks
 inline void SafeMpi (int mpiError)
 {
-    DEBUG_ONLY (if (mpiError != MPI_SUCCESS)
-{
-    char errorString[200];
-        int lengthOfErrorString;
-        MPI_Error_string (mpiError, errorString,
-                          &lengthOfErrorString);
-        El::RuntimeError (std::string (errorString));
-    })
-=======
     DEBUG_ONLY(
         if( mpiError != MPI_SUCCESS )    
         {
@@ -47,7 +27,6 @@
             El::RuntimeError( std::string(errorString) );
         }
     )
->>>>>>> dfd666e6
 }
 }			// anonymous namespace
 
@@ -1498,16 +1477,10 @@
 // Ensure that several requests finish before continuing
 void WaitAll (int numRequests, Request * requests)
 {
-<<<<<<< HEAD
-    DEBUG_ONLY (CallStackEntry cse ("mpi::WaitAll"))
-    std::vector < Status > statuses (numRequests);
-    SafeMpi (MPI_Waitall
-             (numRequests, requests, statuses.data ()));
-=======
+
     DEBUG_ONLY(CallStackEntry cse("mpi::WaitAll"))
     vector<Status> statuses( numRequests );
     SafeMpi( MPI_Waitall( numRequests, requests, statuses.data() ) );
->>>>>>> dfd666e6
 }
 
 // Ensure that several requests finish before continuing
@@ -3189,18 +3162,10 @@
 {
     DEBUG_ONLY (CallStackEntry cse ("mpi::Gather"))
 #ifdef EL_AVOID_COMPLEX_MPI
-<<<<<<< HEAD
-    const int commRank = Rank (comm);
-    const int commSize = Size (comm);
-    std::vector < int >rcsDouble, rdsDouble;
-
-    if (commRank == root)
-=======
     const int commRank = Rank( comm );
     const int commSize = Size( comm );
     vector<int> rcsDouble, rdsDouble;
     if( commRank == root )
->>>>>>> dfd666e6
     {
         rcsDouble.resize (commSize);
         rdsDouble.resize (commSize);
@@ -3364,16 +3329,9 @@
 {
     DEBUG_ONLY (CallStackEntry cse ("mpi::AllGather"))
 #ifdef EL_USE_BYTE_ALLGATHERS
-<<<<<<< HEAD
-    const int commSize = Size (comm);
-    std::vector < int >byteRcs (commSize),
-    byteRds (commSize);
-    for (int i = 0; i < commSize; ++i)
-=======
     const int commSize = Size( comm );
     vector<int> byteRcs( commSize ), byteRds( commSize );
     for( int i=0; i<commSize; ++i )
->>>>>>> dfd666e6
     {
         byteRcs[i] = sizeof (R) * rcs[i];
         byteRds[i] = sizeof (R) * rds[i];
@@ -3404,16 +3362,9 @@
 {
     DEBUG_ONLY (CallStackEntry cse ("mpi::AllGather"))
 #ifdef EL_USE_BYTE_ALLGATHERS
-<<<<<<< HEAD
-    const int commSize = Size (comm);
-    std::vector < int >byteRcs (commSize),
-    byteRds (commSize);
-    for (int i = 0; i < commSize; ++i)
-=======
     const int commSize = Size( comm );
     vector<int> byteRcs( commSize ), byteRds( commSize );
     for( int i=0; i<commSize; ++i )
->>>>>>> dfd666e6
     {
         byteRcs[i] = 2 * sizeof (R) * rcs[i];
         byteRds[i] = 2 * sizeof (R) * rds[i];
@@ -3425,18 +3376,10 @@
       (UCP) rbuf, byteRcs.data (), byteRds.data (),
       MPI_UNSIGNED_CHAR, comm.comm));
 #else
-<<<<<<< HEAD
-#ifdef EL_AVOID_COMPLEX_MPI
-    const int commSize = Size (comm);
-    std::vector < int >realRcs (commSize),
-    realRds (commSize);
-    for (int i = 0; i < commSize; ++i)
-=======
  #ifdef EL_AVOID_COMPLEX_MPI
     const int commSize = Size( comm );
     vector<int> realRcs( commSize ), realRds( commSize );
     for( int i=0; i<commSize; ++i )
->>>>>>> dfd666e6
     {
         realRcs[i] = 2 * rcs[i];
         realRds[i] = 2 * rds[i];
@@ -3590,16 +3533,9 @@
           MPI_IN_PLACE, rc, TypeMap < R > (), root,
           comm.comm));
 #else
-<<<<<<< HEAD
-        const int commSize = Size (comm);
-
-        std::vector < R > sendBuf (sc * commSize);
-        MemCopy (sendBuf.data (), buf, sc * commSize);
-=======
         const int commSize = Size( comm );
         vector<R> sendBuf( sc*commSize );
         MemCopy( sendBuf.data(), buf, sc*commSize );
->>>>>>> dfd666e6
         SafeMpi
         (MPI_Scatter
          (sendBuf.data (), sc, TypeMap < R > (),
@@ -3629,18 +3565,6 @@
 #ifdef EL_AVOID_COMPLEX_MPI
 #ifdef EL_HAVE_MPI_IN_PLACE
         SafeMpi
-<<<<<<< HEAD
-        (MPI_Scatter
-         (buf, 2 * sc, TypeMap < R > (),
-          MPI_IN_PLACE, 2 * rc, TypeMap < R > (),
-          root, comm.comm));
-#else
-        const int commSize = Size (comm);
-
-        std::vector < Complex <
-        R >> sendBuf (sc * commSize);
-        MemCopy (sendBuf.data (), buf, sc * commSize);
-=======
         ( MPI_Scatter
           ( buf,          2*sc, TypeMap<R>(), 
             MPI_IN_PLACE, 2*rc, TypeMap<R>(), root, comm.comm ) );
@@ -3648,7 +3572,6 @@
         const int commSize = Size( comm );
         vector<Complex<R>> sendBuf( sc*commSize );
         MemCopy( sendBuf.data(), buf, sc*commSize );
->>>>>>> dfd666e6
         SafeMpi
         (MPI_Scatter
          (sendBuf.data (), 2 * sc, TypeMap < R > (),
@@ -3658,19 +3581,6 @@
 #else
 #ifdef EL_HAVE_MPI_IN_PLACE
         SafeMpi
-<<<<<<< HEAD
-        (MPI_Scatter
-         (buf, sc, TypeMap < Complex < R >> (),
-          MPI_IN_PLACE, rc,
-          TypeMap < Complex < R >> (), root,
-          comm.comm));
-#else
-        const int commSize = Size (comm);
-
-        std::vector < Complex <
-        R >> sendBuf (sc * commSize);
-        MemCopy (sendBuf.data (), buf, sc * commSize);
-=======
         ( MPI_Scatter
           ( buf,          sc, TypeMap<Complex<R>>(), 
             MPI_IN_PLACE, rc, TypeMap<Complex<R>>(), root, comm.comm ) );
@@ -3678,7 +3588,6 @@
         const int commSize = Size( comm );
         vector<Complex<R>> sendBuf( sc*commSize );
         MemCopy( sendBuf.data(), buf, sc*commSize );
->>>>>>> dfd666e6
         SafeMpi
         (MPI_Scatter
          (sendBuf.data (), sc,
@@ -3824,41 +3733,6 @@
     DEBUG_ONLY (CallStackEntry cse ("mpi::AllToAll"))
 #ifdef EL_AVOID_COMPLEX_MPI
     int p;
-<<<<<<< HEAD
-
-    MPI_Comm_size (comm.comm, &p);
-    std::vector < int >scsDoubled (p);
-    std::vector < int >sdsDoubled (p);
-    std::vector < int >rcsDoubled (p);
-    std::vector < int >rdsDoubled (p);
-
-    for (int i = 0; i < p; ++i)
-        scsDoubled[i] = 2 * scs[i];
-    for (int i = 0; i < p; ++i)
-        sdsDoubled[i] = 2 * sds[i];
-    for (int i = 0; i < p; ++i)
-        rcsDoubled[i] = 2 * rcs[i];
-    for (int i = 0; i < p; ++i)
-        rdsDoubled[i] = 2 * rds[i];
-    SafeMpi
-    (MPI_Alltoallv
-     (const_cast < Complex < R > *>(sbuf),
-      scsDoubled.data (), sdsDoubled.data (),
-      TypeMap < R > (), rbuf, rcsDoubled.data (),
-      rdsDoubled.data (), TypeMap < R > (),
-      comm.comm));
-#else
-    SafeMpi
-    (MPI_Alltoallv
-     (const_cast < Complex < R > *>(sbuf),
-      const_cast < int *>(scs),
-      const_cast < int *>(sds),
-      TypeMap < Complex < R >> (),
-      rbuf,
-      const_cast < int *>(rcs),
-      const_cast < int *>(rds),
-      TypeMap < Complex < R >> (), comm.comm));
-=======
     MPI_Comm_size( comm.comm, &p );
     vector<int> scsDoubled(p);
     vector<int> sdsDoubled(p);
@@ -3889,7 +3763,6 @@
         const_cast<int*>(rds), 
         TypeMap<Complex<R>>(),
         comm.comm ) );
->>>>>>> dfd666e6
 #endif
 }
 
@@ -4231,13 +4104,8 @@
               TypeMap < T > (), op.op, root,
               comm.comm));
 #else
-<<<<<<< HEAD
-            std::vector < T > sendBuf (count);
-            MemCopy (sendBuf.data (), buf, count);
-=======
             vector<T> sendBuf( count );
             MemCopy( sendBuf.data(), buf, count );
->>>>>>> dfd666e6
             SafeMpi
             (MPI_Reduce
              (sendBuf.data (), buf, count,
@@ -4267,24 +4135,12 @@
         {
             if (commRank == root)
             {
-<<<<<<< HEAD
-#ifdef EL_HAVE_MPI_IN_PLACE
-=======
 # ifdef EL_HAVE_MPI_IN_PLACE
                 SafeMpi
                 ( MPI_Reduce
                   ( MPI_IN_PLACE, buf, 2*count, TypeMap<R>(), op.op, 
                     root, comm.comm ) );
 # else
-                vector<Complex<R>> sendBuf( count );
-                MemCopy( sendBuf.data(), buf, count );
->>>>>>> dfd666e6
-                SafeMpi
-                (MPI_Reduce
-                 (MPI_IN_PLACE, buf, 2 * count,
-                  TypeMap < R > (), op.op, root,
-                  comm.comm));
-#else
                 std::vector < Complex <
                 R >> sendBuf (count);
                 MemCopy (sendBuf.data (), buf,
@@ -4307,18 +4163,7 @@
         {
             if (commRank == root)
             {
-<<<<<<< HEAD
 #ifdef EL_HAVE_MPI_IN_PLACE
-=======
-# ifdef EL_HAVE_MPI_IN_PLACE
-                SafeMpi
-                ( MPI_Reduce
-                  ( MPI_IN_PLACE, buf, count, TypeMap<Complex<R>>(), op.op, 
-                    root, comm.comm ) );
-# else
-                vector<Complex<R>> sendBuf( count );
-                MemCopy( sendBuf.data(), buf, count );
->>>>>>> dfd666e6
                 SafeMpi
                 (MPI_Reduce
                  (MPI_IN_PLACE, buf, count,
@@ -4347,23 +4192,11 @@
 #else
         if (commRank == root)
         {
-<<<<<<< HEAD
-#ifdef EL_HAVE_MPI_IN_PLACE
-=======
 # ifdef EL_HAVE_MPI_IN_PLACE
             SafeMpi
             ( MPI_Reduce
               ( MPI_IN_PLACE, buf, count, TypeMap<Complex<R>>(), op.op, 
                 root, comm.comm ) );
-# else
-            vector<Complex<R>> sendBuf( count );
-            MemCopy( sendBuf.data(), buf, count );
->>>>>>> dfd666e6
-            SafeMpi
-            (MPI_Reduce
-             (MPI_IN_PLACE, buf, count,
-              TypeMap < Complex < R >> (), op.op,
-              root, comm.comm));
 #else
         std::vector < Complex <
         R >> sendBuf (count);
@@ -4733,13 +4566,8 @@
          (MPI_IN_PLACE, buf, count,
           TypeMap < T > (), op.op, comm.comm));
 #else
-<<<<<<< HEAD
-        std::vector < T > sendBuf (count);
-        MemCopy (sendBuf.data (), buf, count);
-=======
         vector<T> sendBuf( count );
         MemCopy( sendBuf.data(), buf, count );
->>>>>>> dfd666e6
         SafeMpi
         (MPI_Allreduce
          (sendBuf.data (), buf, count,
@@ -4760,22 +4588,11 @@
         {
 #ifdef EL_HAVE_MPI_IN_PLACE
             SafeMpi
-<<<<<<< HEAD
-            (MPI_Allreduce
-             (MPI_IN_PLACE, buf, 2 * count,
-              TypeMap < R > (), op.op,
-              comm.comm));
-#else
-            std::vector < Complex <
-            R >> sendBuf (count);
-            MemCopy (sendBuf.data (), buf, count);
-=======
             ( MPI_Allreduce
               ( MPI_IN_PLACE, buf, 2*count, TypeMap<R>(), op.op, comm.comm ) );
 # else
             vector<Complex<R>> sendBuf( count );
             MemCopy( sendBuf.data(), buf, count );
->>>>>>> dfd666e6
             SafeMpi
             (MPI_Allreduce
              (sendBuf.data (), buf, 2 * count,
@@ -4787,23 +4604,12 @@
         {
 #ifdef EL_HAVE_MPI_IN_PLACE
             SafeMpi
-<<<<<<< HEAD
-            (MPI_Allreduce
-             (MPI_IN_PLACE, buf, count,
-              TypeMap < Complex < R >> (), op.op,
-              comm.comm));
-#else
-            std::vector < Complex <
-            R >> sendBuf (count);
-            MemCopy (sendBuf.data (), buf, count);
-=======
             ( MPI_Allreduce
               ( MPI_IN_PLACE, buf, count, TypeMap<Complex<R>>(), 
                 op.op, comm.comm ) );
 # else
             vector<Complex<R>> sendBuf( count );
             MemCopy( sendBuf.data(), buf, count );
->>>>>>> dfd666e6
             SafeMpi
             (MPI_Allreduce
              (sendBuf.data (), buf, count,
@@ -4814,22 +4620,12 @@
 #else
 #ifdef EL_HAVE_MPI_IN_PLACE
         SafeMpi
-<<<<<<< HEAD
-        (MPI_Allreduce
-         (MPI_IN_PLACE, buf, count,
-          TypeMap < Complex < R >> (), op.op,
-          comm.comm));
-#else
-        std::vector < Complex < R >> sendBuf (count);
-        MemCopy (sendBuf.data (), buf, count);
-=======
         ( MPI_Allreduce
           ( MPI_IN_PLACE, buf, count, TypeMap<Complex<R>>(), op.op, 
             comm.comm ) );
 # else
         vector<Complex<R>> sendBuf( count );
         MemCopy( sendBuf.data(), buf, count );
->>>>>>> dfd666e6
         SafeMpi
         (MPI_Allreduce
          (sendBuf.data (), buf, count,
@@ -5122,23 +4918,12 @@
 #elif defined(EL_HAVE_MPI_REDUCE_SCATTER_BLOCK)
 #ifdef EL_HAVE_MPI_IN_PLACE
     SafeMpi
-<<<<<<< HEAD
-    (MPI_Reduce_scatter_block
-     (MPI_IN_PLACE, buf, rc, TypeMap < R > (), op.op,
-      comm.comm));
-#else
-    const int commSize = Size (comm);
-
-    std::vector < R > sendBuf (rc * commSize);
-    MemCopy (sendBuf.data (), buf, rc * commSize);
-=======
     ( MPI_Reduce_scatter_block
       ( MPI_IN_PLACE, buf, rc, TypeMap<R>(), op.op, comm.comm ) );
 # else
     const int commSize = Size( comm );
     vector<R> sendBuf( rc*commSize );
     MemCopy( sendBuf.data(), buf, rc*commSize );
->>>>>>> dfd666e6
     SafeMpi
     (MPI_Reduce_scatter_block
      (sendBuf.data (), buf, rc, TypeMap < R > (),
@@ -5166,7 +4951,6 @@
     if (commRank != 0)
         MemCopy (buf, &buf[commRank * rc], rc);
 #elif defined(EL_HAVE_MPI_REDUCE_SCATTER_BLOCK)
-<<<<<<< HEAD
 #ifdef EL_AVOID_COMPLEX_MPI
 #ifdef EL_HAVE_MPI_IN_PLACE
     SafeMpi
@@ -5175,56 +4959,6 @@
       op.op, comm.comm));
 #else
     const int commSize = Size (comm);
-=======
-# ifdef EL_AVOID_COMPLEX_MPI
-#  ifdef EL_HAVE_MPI_IN_PLACE
-    SafeMpi
-    ( MPI_Reduce_scatter_block
-      ( MPI_IN_PLACE, buf, 2*rc, TypeMap<R>(), op.op, comm.comm ) );
-#  else 
-    const int commSize = Size( comm );
-    vector<Complex<R>> sendBuf( rc*commSize );
-    MemCopy( sendBuf.data(), buf, rc*commSize );
-    SafeMpi
-    ( MPI_Reduce_scatter_block
-      ( sendBuf.data(), buf, 2*rc, TypeMap<R>(), op.op, comm.comm ) );
-#  endif
-# else
-#  ifdef EL_HAVE_MPI_IN_PLACE
-    SafeMpi
-    ( MPI_Reduce_scatter_block
-      ( MPI_IN_PLACE, buf, rc, TypeMap<Complex<R>>(), op.op, comm.comm ) );
-#  else
-    const int commSize = Size( comm );
-    vector<Complex<R>> sendBuf( rc*commSize );
-    MemCopy( sendBuf.data(), buf, rc*commSize );
-    SafeMpi
-    ( MPI_Reduce_scatter_block
-      ( sendBuf.data(), buf, rc, TypeMap<Complex<R>>(), op.op, comm.comm ) );
-#  endif
-# endif
-#else
-    const int commSize = Size( comm );
-    Reduce( buf, rc*commSize, op, 0, comm );
-    Scatter( buf, rc, rc, 0, comm );
-#endif
-}
-
-template void ReduceScatter( byte* buf, int rc, Op op, Comm comm );
-template void ReduceScatter( int* buf, int rc, Op op, Comm comm );
-template void ReduceScatter( unsigned* buf, int rc, Op op, Comm comm );
-template void ReduceScatter( long int* buf, int rc, Op op, Comm comm );
-template void ReduceScatter( unsigned long* buf, int rc, Op op, Comm comm );
-#ifdef EL_HAVE_MPI_LONG_LONG
-template void ReduceScatter( long long int* buf, int rc, Op op, Comm comm );
-template void ReduceScatter( unsigned long long* buf, int rc, Op op, Comm comm );
-#endif
-template void ReduceScatter( float* buf, int rc, Op op, Comm comm );
-template void ReduceScatter( double* buf, int rc, Op op, Comm comm );
-template void ReduceScatter( Complex<float>* buf, int rc, Op op, Comm comm );
-template void ReduceScatter( Complex<double>* buf, int rc, Op op, Comm comm );
->>>>>>> dfd666e6
-
     std::vector < Complex < R >> sendBuf (rc * commSize);
     MemCopy (sendBuf.data (), buf, rc * commSize);
     SafeMpi
@@ -5335,19 +5069,11 @@
     if (op == SUM)
     {
         int p;
-<<<<<<< HEAD
-
-        MPI_Comm_size (comm.comm, &p);
-        std::vector < int >rcsDoubled (p);
-
-        for (int i = 0; i < p; ++i)
-            rcsDoubled[i] = 2 * rcs[i];
-=======
+
         MPI_Comm_size( comm.comm, &p );
         vector<int> rcsDoubled(p);
         for( int i=0; i<p; ++i )
             rcsDoubled[i] = 2*rcs[i];
->>>>>>> dfd666e6
         SafeMpi
         (MPI_Reduce_scatter
          (const_cast < Complex < R > *>(sbuf),
@@ -5448,24 +5174,7 @@
                              unsigned long long *rbuf,
                              const int *rcs, Comm comm);
 #endif
-<<<<<<< HEAD
-template void ReduceScatter (const float *sbuf,
-                             float *rbuf, const int *rcs,
-                             Comm comm);
-template void ReduceScatter (const double *sbuf,
-                             double *rbuf, const int *rcs,
-                             Comm comm);
-template void ReduceScatter (const Complex < float >*sbuf,
-                             Complex < float >*rbuf,
-                             const int *rcs, Comm comm);
-template void ReduceScatter (const Complex <
-                             double >*sbuf,
-                             Complex < double >*rbuf,
-                             const int *rcs, Comm comm);
-
-}		// namespace mpi
-}			// namespace El
-=======
+
 template void ReduceScatter( const float* sbuf, float* rbuf, const int* rcs, Comm comm );
 template void ReduceScatter( const double* sbuf, double* rbuf, const int* rcs, Comm comm );
 template void ReduceScatter( const Complex<float>* sbuf, Complex<float>* rbuf, const int* rcs, Comm comm );
@@ -5547,5 +5256,4 @@
 #include "El/macros/Instantiate.h"
 
 } // namespace mpi
-} // namespace El
->>>>>>> dfd666e6
+} // namespace El