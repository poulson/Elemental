--- conflicted
+++ resolved
@@ -16,58 +16,8 @@
 
 template<typename T>
 void MultiplyCSR
-( Orientation orientation, Int m, Int n,
-  T alpha,
-  const Int* rowOffsets,
-  const Int* colIndices,
-  const T*   x,
-  T beta,
-        T*   y )
-{
-    DEBUG_ONLY(CSE cse("MultiplyCSR"))
-    if( orientation == NORMAL )
-    {
-        for( Int i=0; i<m; ++i )
-        {
-            T sum = 0;
-            const Int eStart = rowOffsets[i];
-            const Int eStop = rowOffsets[i+1];
-            for( Int e=eStart; e<eStop; ++e )
-                sum += x[colIndices[e]];
-            y[i] = alpha*sum + beta*y[i];
-        }
-    }
-    else
-    {
-        const bool conj = ( orientation == ADJOINT );
-        for( Int j=0; j<n; ++j )
-            y[j] *= beta;
-        if( conj )
-        {
-            for( Int i=0; i<m; ++i )
-            {
-                const Int eStart = rowOffsets[i];
-                const int eStop = rowOffsets[i+1];
-                for( Int e=eStart; e<eStop; ++e )
-                    y[colIndices[e]] += alpha*x[i];
-            }
-        }
-        else
-        {
-            for( Int i=0; i<m; ++i )
-            {
-                const Int eStart = rowOffsets[i];
-                const Int eStop = rowOffsets[i+1];
-                for( Int e=eStart; e<eStop; ++e )
-                    y[colIndices[e]] += alpha*x[i];
-            }
-        }
-    }
-}
-
-template<typename T>
-void MultiplyCSR
-( Orientation orientation, Int m, Int n,
+( Orientation orientation,
+  Int m, Int n,
   T alpha,
   const Int* rowOffsets,
   const Int* colIndices,
@@ -126,12 +76,10 @@
 #endif
 }
 
-
-
-
 template<>
 void MultiplyCSR<Int>
-( Orientation orientation, Int m, Int n,
+( Orientation orientation,
+  Int m, Int n,
   Int alpha,
   const Int* rowOffsets,
   const Int* colIndices,
@@ -184,7 +132,8 @@
 #ifdef EL_HAVE_QUAD
 template<>
 void MultiplyCSR<Quad>
-( Orientation orientation, Int m, Int n,
+( Orientation orientation,
+  Int m, Int n,
   Quad alpha,
   const Int* rowOffsets,
   const Int* colIndices,
@@ -236,7 +185,8 @@
 
 template<>
 void MultiplyCSR<Complex<Quad>>
-( Orientation orientation, Int m, Int n,
+( Orientation orientation,
+  Int m, Int n,
   Complex<Quad> alpha,
   const Int* rowOffsets,
   const Int* colIndices,
@@ -286,80 +236,11 @@
     }
 }
 #endif // ifdef EL_HAVE_QUAD
+
 template<typename T>
 void MultiplyCSR
-( Orientation orientation, Int m, Int n, Int numRHS,
-  T alpha,
-  const Int* rowOffsets,
-  const Int* colIndices,
-  const T*   X, Int ldX,
-  T beta,
-        T*   Y, Int ldY )
-{
-    DEBUG_ONLY(CSE cse("MultiplyCSR"))
-    if( numRHS == 1 )
-    {
-        MultiplyCSR
-        ( orientation, m, n, alpha,
-          rowOffsets, colIndices, X, beta, Y );
-        return;
-    }
-
-    if( orientation == NORMAL )
-    {
-        for( Int i=0; i<m; ++i )
-        {
-            for( Int k=0; k<numRHS; ++k )
-            {
-                T sum = 0;
-                const Int eStart = rowOffsets[i];
-                const Int eStop = rowOffsets[i+1];
-                for( Int e=eStart; e<eStop; ++e )
-                    sum += X[colIndices[e]+k*ldX];
-                Y[i+k*ldY] = alpha*sum + beta*Y[i+k*ldY];
-            }
-        }
-    }
-    else
-    {
-        const bool conj = ( orientation == ADJOINT );
-        for( Int k=0; k<numRHS; ++k )
-            for( Int j=0; j<n; ++j )
-                Y[j+k*ldY] *= beta;
-        if( conj )
-        {
-            for( Int i=0; i<m; ++i )
-            {
-                const Int eStart = rowOffsets[i];
-                const Int eStop = rowOffsets[i+1];
-                for( Int e=eStart; e<eStop; ++e )
-                {
-                    T prod = alpha;
-                    for( Int k=0; k<numRHS; ++k )
-                        Y[colIndices[e]+k*ldY] += prod*X[i+k*ldX];
-                }
-            }
-        }
-        else
-        {
-            for( Int i=0; i<m; ++i )
-            {
-                const Int eStart = rowOffsets[i];
-                const Int eStop = rowOffsets[i+1];
-                for( Int e=eStart; e<eStop; ++e )
-                {
-                    T prod = alpha;
-                    for( Int k=0; k<numRHS; ++k )
-                        Y[colIndices[e]+k*ldY] += prod*X[i+k*ldX];
-                }
-            }
-        }
-    }
-}
-
-template<typename T>
-void MultiplyCSR
-( Orientation orientation, Int m, Int n, Int numRHS,
+( Orientation orientation,
+  Int m, Int n, Int numRHS,
   T alpha,
   const Int* rowOffsets,
   const Int* colIndices,
@@ -428,80 +309,11 @@
         }
     }
 }
+
 template<typename T>
 void MultiplyCSRInterX
-( Orientation orientation, Int m, Int n, Int numRHS,
-  T alpha,
-  const Int* rowOffsets,
-  const Int* colIndices,
-  const T*   X,
-  T beta,
-        T*   Y, Int ldY )
-{
-    DEBUG_ONLY(CSE cse("MultiplyCSRInterX"))
-    if( numRHS == 1 )
-    {
-        MultiplyCSR
-        ( orientation, m, n, alpha,
-          rowOffsets, colIndices, X, beta, Y );
-        return;
-    }
-
-    if( orientation == NORMAL )
-    {
-        for( Int i=0; i<m; ++i )
-        {
-            for( Int k=0; k<numRHS; ++k )
-            {
-                T sum = 0;
-                const Int eStart = rowOffsets[i];
-                const Int eStop = rowOffsets[i+1];
-                for( Int e=eStart; e<eStop; ++e )
-                    sum += X[colIndices[e]*numRHS+k];
-                Y[i+k*ldY] = alpha*sum + beta*Y[i+k*ldY];
-            }
-        }
-    }
-    else
-    {
-        const bool conj = ( orientation == ADJOINT );
-        for( Int k=0; k<numRHS; ++k )
-            for( Int j=0; j<n; ++j )
-                Y[j+k*ldY] *= beta;
-        if( conj )
-        {
-            for( Int i=0; i<m; ++i )
-            {
-                const Int eStart = rowOffsets[i];
-                const Int eStop = rowOffsets[i+1];
-                for( Int e=eStart; e<eStop; ++e )
-                {
-                    T prod = alpha;
-                    for( Int k=0; k<numRHS; ++k )
-                        Y[colIndices[e]+k*ldY] += prod*X[i*numRHS+k];
-                }
-            }
-        }
-        else
-        {
-            for( Int i=0; i<m; ++i )
-            {
-                const Int eStart = rowOffsets[i];
-                const Int eStop = rowOffsets[i+1];
-                for( Int e=eStart; e<eStop; ++e )
-                {
-                    T prod = alpha;
-                    for( Int k=0; k<numRHS; ++k )
-                        Y[colIndices[e]+k*ldY] += prod*X[i*numRHS+k];
-                }
-            }
-        }
-    }
-}
-
-template<typename T>
-void MultiplyCSRInterX
-( Orientation orientation, Int m, Int n, Int numRHS,
+( Orientation orientation,
+  Int m, Int n, Int numRHS,
   T alpha,
   const Int* rowOffsets,
   const Int* colIndices,
@@ -571,165 +383,24 @@
     }
 }
 
- template<typename T>
- void MultiplyCSRInterY
-         ( Orientation orientation, Int m, Int n, Int numRHS,
-           T alpha,
-           const Int* rowOffsets,
-           const Int* colIndices,
-           const T*   X, Int ldX,
-           T beta,
-           T*   Y )
- {
-     DEBUG_ONLY(CSE cse("MultiplyCSRInterY"))
-     if( numRHS == 1 )
-     {
-         MultiplyCSR
-                 ( orientation, m, n, alpha,
-                   rowOffsets, colIndices, X, beta, Y );
-         return;
-     }
-
-     if( orientation == NORMAL )
-     {
-         for( Int i=0; i<m; ++i )
-         {
-             for( Int k=0; k<numRHS; ++k )
-             {
-                 T sum = 0;
-                 const Int eStart = rowOffsets[i];
-                 const Int eStop = rowOffsets[i+1];
-                 for( Int e=eStart; e<eStop; ++e )
-                     sum += X[colIndices[e]+k*ldX];
-                 Y[i*numRHS+k] = alpha*sum + beta*Y[i*numRHS+k];
-             }
-         }
-     }
-     else
-     {
-         const bool conj = ( orientation == ADJOINT );
-         for( Int k=0; k<numRHS; ++k )
-             for( Int j=0; j<n; ++j )
-                 Y[j*numRHS+k] *= beta;
-         if( conj )
-         {
-             for( Int i=0; i<m; ++i )
-             {
-                 const Int eStart = rowOffsets[i];
-                 const Int eStop = rowOffsets[i+1];
-                 for( Int e=eStart; e<eStop; ++e )
-                 {
-                     T prod = alpha;
-                     for( Int k=0; k<numRHS; ++k )
-                         Y[colIndices[e]*numRHS+k] += prod*X[i+k*ldX];
-                 }
-             }
-         }
-         else
-         {
-             for( Int i=0; i<m; ++i )
-             {
-                 const Int eStart = rowOffsets[i];
-                 const Int eStop = rowOffsets[i+1];
-                 for( Int e=eStart; e<eStop; ++e )
-                 {
-                     T prod = alpha;
-                     for( Int k=0; k<numRHS; ++k )
-                         Y[colIndices[e]*numRHS+k] += prod*X[i+k*ldX];
-                 }
-             }
-         }
-     }
- }
-
- template<typename T>
- void MultiplyCSRInterY
-         ( Orientation orientation, Int m, Int n, Int numRHS,
-           T alpha,
-           const Int* rowOffsets,
-           const Int* colIndices,
-           const T*   values,
-           const T*   X, Int ldX,
-           T beta,
-           T*   Y )
- {
-     DEBUG_ONLY(CSE cse("MultiplyCSRInterY"))
-     if( numRHS == 1 )
-     {
-         MultiplyCSR
-                 ( orientation, m, n, alpha,
-                   rowOffsets, colIndices, values, X, beta, Y );
-         return;
-     }
-
-     if( orientation == NORMAL )
-     {
-         for( Int i=0; i<m; ++i )
-         {
-             for( Int k=0; k<numRHS; ++k )
-             {
-                 T sum = 0;
-                 const Int eStart = rowOffsets[i];
-                 const Int eStop = rowOffsets[i+1];
-                 for( Int e=eStart; e<eStop; ++e )
-                     sum += values[e]*X[colIndices[e]+k*ldX];
-                 Y[i*numRHS+k] = alpha*sum + beta*Y[i*numRHS+k];
-             }
-         }
-     }
-     else
-     {
-         const bool conj = ( orientation == ADJOINT );
-         for( Int k=0; k<numRHS; ++k )
-             for( Int j=0; j<n; ++j )
-                 Y[j*numRHS+k] *= beta;
-         if( conj )
-         {
-             for( Int i=0; i<m; ++i )
-             {
-                 const Int eStart = rowOffsets[i];
-                 const Int eStop = rowOffsets[i+1];
-                 for( Int e=eStart; e<eStop; ++e )
-                 {
-                     T prod = alpha*Conj(values[e]);
-                     for( Int k=0; k<numRHS; ++k )
-                         Y[colIndices[e]*numRHS+k] += prod*X[i+k*ldX];
-                 }
-             }
-         }
-         else
-         {
-             for( Int i=0; i<m; ++i )
-             {
-                 const Int eStart = rowOffsets[i];
-                 const Int eStop = rowOffsets[i+1];
-                 for( Int e=eStart; e<eStop; ++e )
-                 {
-                     T prod = alpha*values[e];
-                     for( Int k=0; k<numRHS; ++k )
-                         Y[colIndices[e]*numRHS+k] += prod*X[i+k*ldX];
-                 }
-             }
-         }
-     }
- }
-
 template<typename T>
-void MultiplyCSRInter
-( Orientation orientation, Int m, Int n, Int numRHS,
+void MultiplyCSRInterY
+( Orientation orientation,
+  Int m, Int n, Int numRHS,
   T alpha,
   const Int* rowOffsets,
   const Int* colIndices,
-  const T*   X,
+  const T*   values,
+  const T*   X, Int ldX,
   T beta,
         T*   Y )
 {
-    DEBUG_ONLY(CSE cse("MultiplyCSRInter"))
+    DEBUG_ONLY(CSE cse("MultiplyCSRInterY"))
     if( numRHS == 1 )
     {
         MultiplyCSR
-        ( orientation, m, n, alpha,
-          rowOffsets, colIndices, X, beta, Y );
+        ( orientation, m, n, alpha, 
+          rowOffsets, colIndices, values, X, beta, Y );
         return;
     }
 
@@ -743,7 +414,7 @@
                 const Int eStart = rowOffsets[i];
                 const Int eStop = rowOffsets[i+1];
                 for( Int e=eStart; e<eStop; ++e )
-                    sum += X[colIndices[e]*numRHS+k];
+                    sum += values[e]*X[colIndices[e]+k*ldX];
                 Y[i*numRHS+k] = alpha*sum + beta*Y[i*numRHS+k];
             }
         }
@@ -751,8 +422,8 @@
     else
     {
         const bool conj = ( orientation == ADJOINT );
-        for( Int j=0; j<n; ++j )
-            for( Int k=0; k<numRHS; ++k )
+        for( Int k=0; k<numRHS; ++k )
+            for( Int j=0; j<n; ++j )
                 Y[j*numRHS+k] *= beta;
         if( conj )
         {
@@ -762,9 +433,9 @@
                 const Int eStop = rowOffsets[i+1];
                 for( Int e=eStart; e<eStop; ++e )
                 {
-                    T prod = alpha;
+                    T prod = alpha*Conj(values[e]);
                     for( Int k=0; k<numRHS; ++k )
-                        Y[colIndices[e]*numRHS+k] += prod*X[i*numRHS+k];
+                        Y[colIndices[e]*numRHS+k] += prod*X[i+k*ldX];         
                 }
             }
         }
@@ -776,9 +447,9 @@
                 const Int eStop = rowOffsets[i+1];
                 for( Int e=eStart; e<eStop; ++e )
                 {
-                    T prod = alpha;
+                    T prod = alpha*values[e];
                     for( Int k=0; k<numRHS; ++k )
-                        Y[colIndices[e]*numRHS+k] += prod*X[i*numRHS+k];
+                        Y[colIndices[e]*numRHS+k] += prod*X[i+k*ldX];         
                 }
             }
         }
@@ -787,7 +458,8 @@
 
 template<typename T>
 void MultiplyCSRInter
-( Orientation orientation, Int m, Int n, Int numRHS,
+( Orientation orientation,
+  Int m, Int n, Int numRHS,
   T alpha,
   const Int* rowOffsets,
   const Int* colIndices,
@@ -800,7 +472,7 @@
     if( numRHS == 1 )
     {
         MultiplyCSR
-        ( orientation, m, n, alpha,
+        ( orientation, m, n, alpha, 
           rowOffsets, colIndices, values, X, beta, Y );
         return;
     }
@@ -850,7 +522,7 @@
                 {
                     T prod = alpha*values[e];
                     for( Int k=0; k<numRHS; ++k )
-                        Y[colIndices[e]*numRHS+k] += prod*X[i*numRHS+k];
+                        Y[colIndices[e]*numRHS+k] += prod*X[i*numRHS+k]; 
                 }
             }
         }
@@ -879,159 +551,6 @@
       beta,  Y.Buffer(),       Y.LDim() );
 }
 
-
-template<typename T>
-void Multiply
-( Orientation orientation, 
-  T alpha, const Graph& A, const Matrix<T>& X,
-  T beta,                        Matrix<T>& Y )
-{
-    DEBUG_ONLY(
-      CSE cse("Multiply");
-      if( X.Width() != Y.Width() )
-          LogicError("X and Y must have the same width");
-    )
-    MultiplyCSR
-    ( orientation, A.NumSources(), A.NumTargets(), X.Width(),
-      alpha, A.LockedOffsetBuffer(), 
-             A.LockedTargetBuffer(), 
-             X.LockedBuffer(), X.LDim(),
-      beta,  Y.Buffer(),       Y.LDim() );
-}
-
- template<typename T>
-void Multiply
-( Orientation orientation,
-        T alpha,
-  const DistGraph& A,
-  const DistMultiVec<T>& X,
-        T beta,
-        DistMultiVec<T>& Y )
-{
-    DEBUG_ONLY(
-      CSE cse("Multiply");
-      if( X.Width() != Y.Width() )
-          LogicError("X and Y must have the same width");
-      if( !mpi::Congruent( A.Comm(), X.Comm() ) ||
-          !mpi::Congruent( X.Comm(), Y.Comm() ) )
-          LogicError("Communicators did not match");
-    )
-
-    const bool time = false;
-
-    mpi::Comm comm = A.Comm();
-    const int commSize = mpi::Size( comm );
-    const int commRank = mpi::Rank( comm );
-    // TODO: Use sequential implementation if commSize = 1?
-
-    Timer totalTimer, timer;
-    if( time && commRank == 0 )
-        totalTimer.Start();
-
-    // Y := beta Y
-    Y *= beta;
-
-    const auto meta = A.InitializeMultMeta();
-
-    // Convert the sizes and offsets to be compatible with the current width
-    const Int b = X.Width();
-    vector<int> recvSizes=meta.recvSizes,
-                recvOffs=meta.recvOffs,
-                sendSizes=meta.sendSizes,
-                sendOffs=meta.sendOffs;
-    for( int q=0; q<commSize; ++q )
-    {
-        recvSizes[q] *= b;
-        recvOffs[q] *= b;
-        sendSizes[q] *= b;
-        sendOffs[q] *= b;
-    }
-
-    if( orientation == NORMAL )
-    {
-        if( A.NumSources() != Y.Height() )
-            LogicError("A and Y must have the same height");
-        if( A.NumTargets() != X.Height() )
-            LogicError("The width of A must match the height of X");
-
-        // Pack the send values
-        const Int numSendInds = meta.sendInds.size();
-        const Int firstLocalRow = X.FirstLocalRow();
-        vector<T> sendVals;
-        FastResize( sendVals, numSendInds*b );
-        const T* XBuffer = X.LockedMatrix().LockedBuffer();
-        const Int ldX = X.LockedMatrix().LDim();
-        for( Int s=0; s<numSendInds; ++s )
-        {
-            const Int i = meta.sendInds[s];
-            const Int iLoc = i - firstLocalRow;
-            for( Int t=0; t<b; ++t )
-                sendVals[s*b+t] = XBuffer[iLoc+t*ldX];
-        }
-
-        // Now send them
-        vector<T> recvVals( meta.numRecvInds*b );
-        mpi::AllToAll
-        ( sendVals.data(), sendSizes.data(), sendOffs.data(),
-          recvVals.data(), recvSizes.data(), recvOffs.data(), comm );
-
-        // Perform the local multiply-accumulate, y := alpha A x + y
-        if( time && commRank == 0 )
-            timer.Start();
-        MultiplyCSRInterX
-        ( NORMAL, A.NumLocalSources(), meta.numRecvInds, b,
-          alpha, A.LockedOffsetBuffer(),
-                 meta.colOffs.data(),
-                 recvVals.data(),
-          T(1),  Y.Matrix().Buffer(), Y.Matrix().LDim() );
-        if( time && commRank == 0 )
-            Output("  MultiplyCSRInterX time: ",timer.Stop());
-    }
-    else
-    {
-        if( A.NumSources() != Y.Height() )
-            LogicError("The width of A must match the height of Y");
-        if( A.NumTargets() != X.Height() )
-            LogicError("The height of A must match the height of X");
-
-        // Form and pack the updates to Y
-        if( time && commRank == 0 )
-            timer.Start();
-        vector<T> sendVals( meta.numRecvInds*b, 0 );
-        MultiplyCSRInterY
-        ( orientation, A.NumLocalSources(), meta.numRecvInds, b,
-          alpha, A.LockedOffsetBuffer(),
-                 meta.colOffs.data(),
-                 X.LockedMatrix().LockedBuffer(), X.LockedMatrix().LDim(),
-          T(1),  sendVals.data() );
-        if( time && commRank == 0 )
-            Output("  MultiplyCSRInterY time: ",timer.Stop());
-
-        // Inject the updates to Y into the network
-        const Int numRecvInds = meta.sendInds.size();
-        vector<T> recvVals;
-        FastResize( recvVals, numRecvInds*b );
-        mpi::AllToAll
-        ( sendVals.data(), recvSizes.data(), recvOffs.data(),
-          recvVals.data(), sendSizes.data(), sendOffs.data(), comm );
-
-        // Accumulate the received indices onto Y
-        const Int firstLocalRow = Y.FirstLocalRow();
-        T* YBuffer = Y.Matrix().Buffer();
-        const Int ldY = Y.Matrix().LDim();
-        for( Int s=0; s<numRecvInds; ++s )
-        {
-            const Int i = meta.sendInds[s];
-            const Int iLoc = i - firstLocalRow;
-            for( Int t=0; t<b; ++t )
-                YBuffer[iLoc+t*ldY] += recvVals[s*b+t];
-        }
-    }
-    if( time && commRank == 0 )
-        Output("Multiply total time: ",totalTimer.Stop());
-}
-
-
 template<typename T>
 void Multiply
 ( Orientation orientation, 
@@ -1063,18 +582,11 @@
 
     // Y := beta Y
     Y *= beta;
-<<<<<<< HEAD
-    
-    const auto meta = A.InitializeMultMeta();
-
-=======
 
     A.InitializeMultMeta();
     const auto& meta = A.LockedDistGraph().multMeta;
->>>>>>> 8e04d357
     // Convert the sizes and offsets to be compatible with the current width
     const Int b = X.Width();
-    //TODO: These copies are unecessary irrelevant clean this up.
     vector<int> recvSizes=meta.recvSizes,
                 recvOffs=meta.recvOffs,
                 sendSizes=meta.sendSizes,
