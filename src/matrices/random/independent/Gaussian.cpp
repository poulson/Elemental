/*
   Copyright (c) 2009-2016, Jack Poulson
   All rights reserved.

   This file is part of Elemental and is under the BSD 2-Clause License,
   which can be found in the LICENSE file in the root directory, or at
   http://opensource.org/licenses/BSD-2-Clause
*/
#include <El-lite.hpp>
#include <El/blas_like/level1.hpp>
#include <El/matrices.hpp>

namespace El {

template <typename F>
void MakeGaussian(AbstractMatrix<F>& A, F mean, Base<F> stddev)
{
    EL_DEBUG_CSE
    switch (A.GetDevice())
    {
    case Device::CPU:
        MakeGaussian(static_cast<Matrix<F,Device::CPU>&>(A), mean, stddev);
        break;
    case Device::GPU:
        MakeGaussian(static_cast<Matrix<F,Device::GPU>&>(A), mean, stddev);
        break;
    default:
        LogicError("MakeGaussian: Bad device.");
    }
}

// Draw each entry from a normal PDF
<<<<<<< HEAD
template<typename F, Device D>
void MakeGaussian( Matrix<F, D>& A, F mean, Base<F> stddev )
=======
template<typename F,Device D,typename>
void MakeGaussian( Matrix<F,D>& A, F mean, Base<F> stddev )
>>>>>>> 6c05b0de
{
    EL_DEBUG_CSE
    auto sampleNormal = [=]() { return SampleNormal(mean,stddev); };
    EntrywiseFill( A, function<F()>(sampleNormal) );
}

template<typename F, Device D, typename, typename>
void MakeGaussian( Matrix<F,D>& A, F mean, Base<F> stddev )
{
    LogicError("MakeGaussian: Bad type/device combination.");
}

template<typename F>
void MakeGaussian( AbstractDistMatrix<F>& A, F mean, Base<F> stddev )
{
    EL_DEBUG_CSE
    if( A.RedundantRank() == 0 )
        MakeGaussian( A.Matrix(), mean, stddev );
    Broadcast( A, A.RedundantComm(), 0 );
}

template<typename F, Device D>
void Gaussian( Matrix<F, D>& A, Int m, Int n, F mean, Base<F> stddev )
{
    EL_DEBUG_CSE
    A.Resize( m, n );
    MakeGaussian( A, mean, stddev );
}

template<typename F>
void Gaussian( AbstractMatrix<F>& A, Int m, Int n, F mean, Base<F> stddev )
{
    EL_DEBUG_CSE
    A.Resize( m, n );
    MakeGaussian( A, mean, stddev );
}

template<typename F>
void Gaussian
( AbstractDistMatrix<F>& A, Int m, Int n, F mean, Base<F> stddev )
{
    EL_DEBUG_CSE
    A.Resize( m, n );
    MakeGaussian( A, mean, stddev );
}

#define PROTO(F) \
  template void MakeGaussian \
  ( AbstractMatrix<F>& A, F mean, Base<F> stddev ); \
  template void MakeGaussian \
<<<<<<< HEAD
  ( Matrix<F, El::Device::CPU>& A, F mean, Base<F> stddev ); \
  template void MakeGaussian \
  ( Matrix<F, El::Device::GPU>& A, F mean, Base<F> stddev ); \
=======
  ( Matrix<F,Device::CPU>& A, F mean, Base<F> stddev );    \
  template void MakeGaussian \
  ( Matrix<F,Device::GPU>& A, F mean, Base<F> stddev );    \
>>>>>>> 6c05b0de
  template void MakeGaussian \
  ( AbstractDistMatrix<F>& A, F mean, Base<F> stddev ); \
  template void Gaussian \
  ( AbstractMatrix<F>& A, Int m, Int n, F mean, Base<F> stddev ); \
  template void Gaussian \
  ( AbstractDistMatrix<F>& A, Int m, Int n, F mean, Base<F> stddev );

#define EL_NO_INT_PROTO
#define EL_ENABLE_DOUBLEDOUBLE
#define EL_ENABLE_QUADDOUBLE
#define EL_ENABLE_QUAD
#define EL_ENABLE_BIGFLOAT
#include <El/macros/Instantiate.h>

} // namespace El<|MERGE_RESOLUTION|>--- conflicted
+++ resolved
@@ -30,13 +30,8 @@
 }
 
 // Draw each entry from a normal PDF
-<<<<<<< HEAD
-template<typename F, Device D>
-void MakeGaussian( Matrix<F, D>& A, F mean, Base<F> stddev )
-=======
 template<typename F,Device D,typename>
 void MakeGaussian( Matrix<F,D>& A, F mean, Base<F> stddev )
->>>>>>> 6c05b0de
 {
     EL_DEBUG_CSE
     auto sampleNormal = [=]() { return SampleNormal(mean,stddev); };
@@ -87,15 +82,9 @@
   template void MakeGaussian \
   ( AbstractMatrix<F>& A, F mean, Base<F> stddev ); \
   template void MakeGaussian \
-<<<<<<< HEAD
-  ( Matrix<F, El::Device::CPU>& A, F mean, Base<F> stddev ); \
-  template void MakeGaussian \
-  ( Matrix<F, El::Device::GPU>& A, F mean, Base<F> stddev ); \
-=======
   ( Matrix<F,Device::CPU>& A, F mean, Base<F> stddev );    \
   template void MakeGaussian \
   ( Matrix<F,Device::GPU>& A, F mean, Base<F> stddev );    \
->>>>>>> 6c05b0de
   template void MakeGaussian \
   ( AbstractDistMatrix<F>& A, F mean, Base<F> stddev ); \
   template void Gaussian \
